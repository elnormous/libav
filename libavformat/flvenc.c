/*
 * FLV muxer
 * Copyright (c) 2003 The Libav Project
 *
 * This file is part of Libav.
 *
 * Libav is free software; you can redistribute it and/or
 * modify it under the terms of the GNU Lesser General Public
 * License as published by the Free Software Foundation; either
 * version 2.1 of the License, or (at your option) any later version.
 *
 * Libav is distributed in the hope that it will be useful,
 * but WITHOUT ANY WARRANTY; without even the implied warranty of
 * MERCHANTABILITY or FITNESS FOR A PARTICULAR PURPOSE.  See the GNU
 * Lesser General Public License for more details.
 *
 * You should have received a copy of the GNU Lesser General Public
 * License along with Libav; if not, write to the Free Software
 * Foundation, Inc., 51 Franklin Street, Fifth Floor, Boston, MA 02110-1301 USA
 */

#include "libavutil/dict.h"
#include "libavutil/intfloat.h"
#include "libavutil/mathematics.h"
#include "avc.h"
#include "avformat.h"
#include "flv.h"
#include "internal.h"
#include "metadata.h"
#include "libavutil/opt.h"

#undef NDEBUG
#include <assert.h>
#include <sys/time.h>
#include <stdint.h>
#include <inttypes.h>

static const AVCodecTag flv_video_codec_ids[] = {
    { AV_CODEC_ID_FLV1,     FLV_CODECID_H263 },
    { AV_CODEC_ID_FLASHSV,  FLV_CODECID_SCREEN },
    { AV_CODEC_ID_FLASHSV2, FLV_CODECID_SCREEN2 },
    { AV_CODEC_ID_VP6F,     FLV_CODECID_VP6 },
    { AV_CODEC_ID_VP6A,     FLV_CODECID_VP6A },
    { AV_CODEC_ID_H264,     FLV_CODECID_H264 },
    { AV_CODEC_ID_NONE,     0 }
};

static const AVCodecTag flv_audio_codec_ids[] = {
    { AV_CODEC_ID_MP3,        FLV_CODECID_MP3        >> FLV_AUDIO_CODECID_OFFSET },
    { AV_CODEC_ID_PCM_U8,     FLV_CODECID_PCM        >> FLV_AUDIO_CODECID_OFFSET },
    { AV_CODEC_ID_PCM_S16BE,  FLV_CODECID_PCM        >> FLV_AUDIO_CODECID_OFFSET },
    { AV_CODEC_ID_PCM_S16LE,  FLV_CODECID_PCM_LE     >> FLV_AUDIO_CODECID_OFFSET },
    { AV_CODEC_ID_ADPCM_SWF,  FLV_CODECID_ADPCM      >> FLV_AUDIO_CODECID_OFFSET },
    { AV_CODEC_ID_AAC,        FLV_CODECID_AAC        >> FLV_AUDIO_CODECID_OFFSET },
    { AV_CODEC_ID_NELLYMOSER, FLV_CODECID_NELLYMOSER >> FLV_AUDIO_CODECID_OFFSET },
    { AV_CODEC_ID_PCM_MULAW,  FLV_CODECID_PCM_MULAW  >> FLV_AUDIO_CODECID_OFFSET },
    { AV_CODEC_ID_PCM_ALAW,   FLV_CODECID_PCM_ALAW   >> FLV_AUDIO_CODECID_OFFSET },
    { AV_CODEC_ID_SPEEX,      FLV_CODECID_SPEEX      >> FLV_AUDIO_CODECID_OFFSET },
    { AV_CODEC_ID_NONE,       0 }
};

typedef struct FLVContext {
    int     reserved;
    int64_t duration_offset;
    int64_t filesize_offset;
    int64_t duration;
    int64_t delay;      ///< first dts delay (needed for AVC & Speex)

    AVCodecParameters *audio_par;
    AVCodecParameters *video_par;
    double framerate;
    AVCodecContext *data_enc;
    int pts_mod;
    int64_t stop_time;
    AVCodecParameters *data_par;
} FLVContext;

typedef struct FLVStreamContext {
    int64_t last_ts;    ///< last timestamp for each stream
} FLVStreamContext;

static int get_audio_flags(AVFormatContext *s, AVCodecParameters *par)
{
    int flags = (par->bits_per_coded_sample == 16) ? FLV_SAMPLESSIZE_16BIT
                                                   : FLV_SAMPLESSIZE_8BIT;

    if (par->codec_id == AV_CODEC_ID_AAC) // specs force these parameters
        return FLV_CODECID_AAC | FLV_SAMPLERATE_44100HZ |
               FLV_SAMPLESSIZE_16BIT | FLV_STEREO;
    else if (par->codec_id == AV_CODEC_ID_SPEEX) {
        if (par->sample_rate != 16000) {
            av_log(s, AV_LOG_ERROR,
                   "flv only supports wideband (16kHz) Speex audio\n");
            return -1;
        }
        if (par->channels != 1) {
            av_log(s, AV_LOG_ERROR, "flv only supports mono Speex audio\n");
            return -1;
        }
        return FLV_CODECID_SPEEX | FLV_SAMPLERATE_11025HZ | FLV_SAMPLESSIZE_16BIT;
    } else {
        switch (par->sample_rate) {
        case 44100:
            flags |= FLV_SAMPLERATE_44100HZ;
            break;
        case 22050:
            flags |= FLV_SAMPLERATE_22050HZ;
            break;
        case 11025:
            flags |= FLV_SAMPLERATE_11025HZ;
            break;
        case 16000: // nellymoser only
        case  8000: // nellymoser only
        case  5512: // not MP3
            if (par->codec_id != AV_CODEC_ID_MP3) {
                flags |= FLV_SAMPLERATE_SPECIAL;
                break;
            }
        default:
            av_log(s, AV_LOG_ERROR,
                   "flv does not support that sample rate, "
                   "choose from (44100, 22050, 11025).\n");
            return -1;
        }
    }

    if (par->channels > 1)
        flags |= FLV_STEREO;

    switch (par->codec_id) {
    case AV_CODEC_ID_MP3:
        flags |= FLV_CODECID_MP3    | FLV_SAMPLESSIZE_16BIT;
        break;
    case AV_CODEC_ID_PCM_U8:
        flags |= FLV_CODECID_PCM    | FLV_SAMPLESSIZE_8BIT;
        break;
    case AV_CODEC_ID_PCM_S16BE:
        flags |= FLV_CODECID_PCM    | FLV_SAMPLESSIZE_16BIT;
        break;
    case AV_CODEC_ID_PCM_S16LE:
        flags |= FLV_CODECID_PCM_LE | FLV_SAMPLESSIZE_16BIT;
        break;
    case AV_CODEC_ID_ADPCM_SWF:
        flags |= FLV_CODECID_ADPCM  | FLV_SAMPLESSIZE_16BIT;
        break;
    case AV_CODEC_ID_NELLYMOSER:
        if (par->sample_rate == 8000)
            flags |= FLV_CODECID_NELLYMOSER_8KHZ_MONO  | FLV_SAMPLESSIZE_16BIT;
        else if (par->sample_rate == 16000)
            flags |= FLV_CODECID_NELLYMOSER_16KHZ_MONO | FLV_SAMPLESSIZE_16BIT;
        else
            flags |= FLV_CODECID_NELLYMOSER            | FLV_SAMPLESSIZE_16BIT;
        break;
    case AV_CODEC_ID_PCM_MULAW:
        flags = FLV_CODECID_PCM_MULAW | FLV_SAMPLERATE_SPECIAL | FLV_SAMPLESSIZE_16BIT;
        break;
    case AV_CODEC_ID_PCM_ALAW:
        flags = FLV_CODECID_PCM_ALAW  | FLV_SAMPLERATE_SPECIAL | FLV_SAMPLESSIZE_16BIT;
        break;
    case 0:
        flags |= par->codec_tag << 4;
        break;
    default:
        av_log(s, AV_LOG_ERROR, "codec not compatible with flv\n");
        return -1;
    }

    return flags;
}

static void put_amf_string(AVIOContext *pb, const char *str)
{
    size_t len = strlen(str);
    avio_wb16(pb, len);
    avio_write(pb, str, len);
}

static void put_avc_eos_tag(AVIOContext *pb, unsigned ts)
{
    avio_w8(pb, FLV_TAG_TYPE_VIDEO);
    avio_wb24(pb, 5);               /* Tag Data Size */
    avio_wb24(pb, ts);              /* lower 24 bits of timestamp in ms */
    avio_w8(pb, (ts >> 24) & 0x7F); /* MSB of ts in ms */
    avio_wb24(pb, 0);               /* StreamId = 0 */
    avio_w8(pb, 23);                /* ub[4] FrameType = 1, ub[4] CodecId = 7 */
    avio_w8(pb, 2);                 /* AVC end of sequence */
    avio_wb24(pb, 0);               /* Always 0 for AVC EOS. */
    avio_wb32(pb, 16);              /* Size of FLV tag */
}

static void put_amf_double(AVIOContext *pb, double d)
{
    avio_w8(pb, AMF_DATA_TYPE_NUMBER);
    avio_wb64(pb, av_double2int(d));
}

static void put_amf_bool(AVIOContext *pb, int b)
{
    avio_w8(pb, AMF_DATA_TYPE_BOOL);
    avio_w8(pb, !!b);
}

static void write_metadata(AVFormatContext *s, unsigned int ts)
{
    AVIOContext *pb = s->pb;
    FLVContext *flv = s->priv_data;
    int metadata_count = 0;
    int64_t metadata_size_pos, data_size, metadata_count_pos;
    AVDictionaryEntry *tag = NULL;
    int i;

    /* write meta_tag */
    avio_w8(pb, 18);            // tag type META
    metadata_size_pos = avio_tell(pb);
    avio_wb24(pb, 0);           // size of data part (sum of all parts below)
    avio_wb24(pb, ts);          // timestamp
    avio_wb32(pb, 0);           // reserved

    /* now data of data_size size */

    /* first event name as a string */
    avio_w8(pb, AMF_DATA_TYPE_STRING);
    put_amf_string(pb, "onMetaData"); // 12 bytes

    /* mixed array (hash) with size and string/type/data tuples */
    avio_w8(pb, AMF_DATA_TYPE_MIXEDARRAY);
    metadata_count_pos = avio_tell(pb);
    metadata_count = 4 * !!flv->video_par +
                     5 * !!flv->audio_par +
                     1 * !!flv->data_par  +
                     2; // +2 for duration and file size

    avio_wb32(pb, metadata_count);

    put_amf_string(pb, "duration");
    flv->duration_offset = avio_tell(pb);

    // fill in the guessed duration, it'll be corrected later if incorrect
    put_amf_double(pb, s->duration / AV_TIME_BASE);

    if (flv->video_par) {
        put_amf_string(pb, "width");
        put_amf_double(pb, flv->video_par->width);

        put_amf_string(pb, "height");
        put_amf_double(pb, flv->video_par->height);

        put_amf_string(pb, "videodatarate");
        put_amf_double(pb, flv->video_par->bit_rate / 1024.0);

        if (flv->framerate != 0.0) {
            put_amf_string(pb, "framerate");
            put_amf_double(pb, flv->framerate);
            metadata_count++;

            put_amf_string(pb, "fps");
            put_amf_double(pb, flv->framerate);
            metadata_count++;
        }

        put_amf_string(pb, "videocodecid");
        put_amf_double(pb, flv->video_par->codec_tag);
    }

    if (flv->audio_par) {
        put_amf_string(pb, "audiodatarate");
        put_amf_double(pb, flv->audio_par->bit_rate / 1024.0);

        put_amf_string(pb, "audiosamplerate");
        put_amf_double(pb, flv->audio_par->sample_rate);

        put_amf_string(pb, "audiosamplesize");
        put_amf_double(pb, flv->audio_par->codec_id == AV_CODEC_ID_PCM_U8 ? 8 : 16);

        put_amf_string(pb, "stereo");
        put_amf_bool(pb, flv->audio_par->channels == 2);

        put_amf_string(pb, "audiocodecid");
        put_amf_double(pb, flv->audio_par->codec_tag);
    }

    if (flv->data_par) {
        put_amf_string(pb, "datastream");
        put_amf_double(pb, 0.0);
    }

    for (i = 0; i < s->nb_streams; i++) {
        AVCodecParameters *par = s->streams[i]->codecpar;
        if (par->codec_type == AVMEDIA_TYPE_VIDEO) {
            put_amf_string(pb, "gopsize");
            put_amf_double(pb, par->gop_size);
            metadata_count++;
        }
    }

    while ((tag = av_dict_get(s->metadata, "", tag, AV_DICT_IGNORE_SUFFIX))) {
        put_amf_string(pb, tag->key);
        avio_w8(pb, AMF_DATA_TYPE_STRING);
        put_amf_string(pb, tag->value);
        metadata_count++;
    }

    put_amf_string(pb, "filesize");
    flv->filesize_offset = avio_tell(pb);
    put_amf_double(pb, 0); // delayed write

    put_amf_string(pb, "");
    avio_w8(pb, AMF_END_OF_OBJECT);

    /* write total size of tag */
    data_size = avio_tell(pb) - metadata_size_pos - 10;

    avio_seek(pb, metadata_count_pos, SEEK_SET);
    avio_wb32(pb, metadata_count);

    avio_seek(pb, metadata_size_pos, SEEK_SET);
    avio_wb24(pb, data_size);
    avio_skip(pb, data_size + 10 - 3);
    avio_wb32(pb, data_size + 11);
}

static int unsupported_codec(AVFormatContext *s,
                             const char* type, int codec_id)
{
    const AVCodecDescriptor *desc = avcodec_descriptor_get(codec_id);
    av_log(s, AV_LOG_ERROR,
           "%s codec %s not compatible with flv\n",
            type,
            desc ? desc->name : "unknown");
    return AVERROR(ENOSYS);
}

static int flv_write_header(AVFormatContext *s)
{
    int i;
    AVIOContext *pb = s->pb;
    FLVContext *flv = s->priv_data;
    int64_t data_size;

    for (i = 0; i < s->nb_streams; i++) {
        AVCodecParameters *par = s->streams[i]->codecpar;
        FLVStreamContext *sc;
        switch (par->codec_type) {
        case AVMEDIA_TYPE_VIDEO:
            if (s->streams[i]->avg_frame_rate.den &&
                s->streams[i]->avg_frame_rate.num) {
                flv->framerate = av_q2d(s->streams[i]->avg_frame_rate);
            }
            if (flv->video_par) {
                av_log(s, AV_LOG_ERROR,
                       "at most one video stream is supported in flv\n");
                return AVERROR(EINVAL);
            }
            flv->video_par = par;
            if (!ff_codec_get_tag(flv_video_codec_ids, par->codec_id))
                return unsupported_codec(s, "Video", par->codec_id);
            break;
        case AVMEDIA_TYPE_AUDIO:
            if (flv->audio_par) {
                av_log(s, AV_LOG_ERROR,
                       "at most one audio stream is supported in flv\n");
                return AVERROR(EINVAL);
            }
            flv->audio_par = par;
            if (get_audio_flags(s, par) < 0)
                return unsupported_codec(s, "Audio", par->codec_id);
            break;
        case AVMEDIA_TYPE_DATA:
            if (par->codec_id != AV_CODEC_ID_TEXT)
                return unsupported_codec(s, "Data", par->codec_id);
            flv->data_par = par;
            break;
        default:
            av_log(s, AV_LOG_ERROR, "codec not compatible with flv\n");
            return -1;
        }
        avpriv_set_pts_info(s->streams[i], 32, 1, 1000); /* 32 bit pts in ms */

        sc = av_mallocz(sizeof(FLVStreamContext));
        if (!sc)
            return AVERROR(ENOMEM);
        s->streams[i]->priv_data = sc;
        sc->last_ts = -1;
    }

    flv->delay = AV_NOPTS_VALUE;

    avio_write(pb, "FLV", 3);
    avio_w8(pb, 1);
    avio_w8(pb, FLV_HEADER_FLAG_HASAUDIO * !!flv->audio_par +
                FLV_HEADER_FLAG_HASVIDEO * !!flv->video_par);
    avio_wb32(pb, 9);
    avio_wb32(pb, 0);

    for (i = 0; i < s->nb_streams; i++)
        if (s->streams[i]->codecpar->codec_tag == 5) {
            avio_w8(pb, 8);     // message type
            avio_wb24(pb, 0);   // include flags
            avio_wb24(pb, 0);   // time stamp
            avio_wb32(pb, 0);   // reserved
            avio_wb32(pb, 11);  // size
            flv->reserved = 5;
        }

    write_metadata(s, 0);

    for (i = 0; i < s->nb_streams; i++) {
        AVCodecParameters *par = s->streams[i]->codecpar;
        if (par->codec_id == AV_CODEC_ID_AAC || par->codec_id == AV_CODEC_ID_H264) {
            int64_t pos;
            avio_w8(pb, par->codec_type == AVMEDIA_TYPE_VIDEO ?
                    FLV_TAG_TYPE_VIDEO : FLV_TAG_TYPE_AUDIO);
            avio_wb24(pb, 0); // size patched later
            avio_wb24(pb, 0); // ts
            avio_w8(pb, 0);   // ts ext
            avio_wb24(pb, 0); // streamid
            pos = avio_tell(pb);
            if (par->codec_id == AV_CODEC_ID_AAC) {
                avio_w8(pb, get_audio_flags(s, par));
                avio_w8(pb, 0); // AAC sequence header
                avio_write(pb, par->extradata, par->extradata_size);
            } else {
                avio_w8(pb, par->codec_tag | FLV_FRAME_KEY); // flags
                avio_w8(pb, 0); // AVC sequence header
                avio_wb24(pb, 0); // composition time
                ff_isom_write_avcc(pb, par->extradata, par->extradata_size);
            }
            data_size = avio_tell(pb) - pos;
            avio_seek(pb, -data_size - 10, SEEK_CUR);
            avio_wb24(pb, data_size);
            avio_skip(pb, data_size + 10 - 3);
            avio_wb32(pb, data_size + 11); // previous tag size
        }
    }

    return 0;
}

static int flv_write_trailer(AVFormatContext *s)
{
    int64_t file_size;

    AVIOContext *pb = s->pb;
    FLVContext *flv = s->priv_data;
    int i;

    /* Add EOS tag */
    for (i = 0; i < s->nb_streams; i++) {
        AVCodecParameters *par = s->streams[i]->codecpar;
        FLVStreamContext *sc = s->streams[i]->priv_data;
        if (par->codec_type == AVMEDIA_TYPE_VIDEO &&
            par->codec_id == AV_CODEC_ID_H264)
            put_avc_eos_tag(pb, sc->last_ts);
    }

    file_size = avio_tell(pb);

    /* update information */
    if (avio_seek(pb, flv->duration_offset, SEEK_SET) < 0)
        av_log(s, AV_LOG_WARNING, "Failed to update header with correct duration.\n");
    else
        put_amf_double(pb, flv->duration / (double)1000);
    if (avio_seek(pb, flv->filesize_offset, SEEK_SET) < 0)
        av_log(s, AV_LOG_WARNING, "Failed to update header with correct filesize.\n");
    else
        put_amf_double(pb, file_size);

    avio_seek(pb, file_size, SEEK_SET);
    return 0;
}

static const uint32_t FNV_OFFSET_32 = 2166136261U;
static const uint32_t FNV_PRIME_32 = 16777619;
static uint32_t hash(const char* str)
{
    uint32_t hash = FNV_OFFSET_32;
    for (size_t i = 0; i < strlen(str); i++)
    {
        hash = hash ^ (uint32_t)str[i];
        hash = hash * FNV_PRIME_32;
    }

    return hash;
}

static const char* RESERVED[] = { "hd", "hi", "hig", "med", "low", "slow", "mob", "hls" };

static uint32_t get_stream_hash(const char* str)
{
    size_t length;
    char* result_str;
    size_t index = 0;
    size_t result_index = 0;
    uint32_t result;

    length = strlen(str);
    result_str = malloc(length);

    for (size_t i = 0; i < length; ++i)
    {
        if (str[length - i - 1] == '\\' || str[length - i - 1] == '/')
        {
            index = length - i;
            break;
        }
    }

    for (size_t i = index; i < length; ++i)
    {
        if (i == length - 1 ||
            str[i + 1] == '-' || str[i + 1] == '_')
        {
            int reserved = 0;

            for (size_t c = 0; c < sizeof(RESERVED) / sizeof(char*); ++c)
            {
                if ((i - index + 1) == strlen(RESERVED[c]) && strncmp(RESERVED[c], str + index, i - index + 1) == 0)
                {
                    reserved = 1;
                    break;
                }
            }

            if (!reserved)
            {
                memcpy(result_str + result_index, str + index, i - index + 1);
                result_index += i - index + 1;
            }

            index = i + 2;
        }
    }

    result_str[result_index] = '\0';

    result = hash(result_str);

    free((void*)result_str);

    return result;
}

static int flv_write_packet(AVFormatContext *s, AVPacket *pkt)
{
    AVIOContext *pb      = s->pb;
    AVCodecParameters *par = s->streams[pkt->stream_index]->codecpar;
    FLVContext *flv      = s->priv_data;
    FLVStreamContext *sc = s->streams[pkt->stream_index]->priv_data;
    unsigned ts;
    int size = pkt->size;
    uint8_t *data = NULL;
    int flags = 0, flags_size;

    if (par->codec_id == AV_CODEC_ID_VP6F || par->codec_id == AV_CODEC_ID_VP6A ||
        par->codec_id == AV_CODEC_ID_AAC)
        flags_size = 2;
    else if (par->codec_id == AV_CODEC_ID_H264)
        flags_size = 5;
    else
        flags_size = 1;

    if (flv->delay == AV_NOPTS_VALUE)
    {
        if (flv->pts_mod)
        {
            const uint32_t first_timewrap = 457200; // January 6, 1970, 7:00 UTC
            const uint32_t three_weeks = 3 * 7 * 24 * 60 * 60;
            uint32_t stream_hash;
            time_t prev_wrap_timestamp;
            time_t next_wrap_timestamp;
            struct tm* timeinfo;
            int64_t *side_data, stream_start, timestamp;
            struct timeval tv;

            side_data = (int64_t*)av_stream_get_side_data(s->streams[pkt->stream_index], AV_PKT_DATA_STREAM_START_TIME, NULL);

<<<<<<< HEAD
            if (stream_start)
            {
                timestamp = *stream_start / 1000;
            
                stream_hash = get_stream_hash(s->filename) % 18;
=======
            if (side_data)
            {
                stream_start = *side_data;
            }
            else
            {
                gettimeofday(&tv, NULL);
                stream_start = 1000 * tv.tv_sec + tv.tv_usec / 1000;
            }

            timestamp = stream_start / 1000;

            stream_hash = get_stream_hash(s->filename) % 18;
>>>>>>> 744be524

                prev_wrap_timestamp = first_timewrap + ((timestamp - first_timewrap - stream_hash * 10 * 60) / three_weeks * three_weeks) + stream_hash * 10 * 60;
                next_wrap_timestamp = prev_wrap_timestamp + three_weeks;

<<<<<<< HEAD
                timeinfo = localtime(&timestamp);
                av_log(s, AV_LOG_INFO, "Current timestamp: %zu, %s", timestamp, asctime(timeinfo));
=======
            timeinfo = localtime((time_t*)&timestamp);
            av_log(s, AV_LOG_INFO, "Current timestamp: %zu, %s", (time_t)timestamp, asctime(timeinfo));
>>>>>>> 744be524

                timeinfo = localtime(&prev_wrap_timestamp);
                av_log(s, AV_LOG_INFO, "Previous stop on: %zu, %s", prev_wrap_timestamp, asctime(timeinfo));

                timeinfo = localtime(&next_wrap_timestamp);
                av_log(s, AV_LOG_INFO, "Next stop on: %zu, %s", next_wrap_timestamp, asctime(timeinfo));

<<<<<<< HEAD
                flv->delay = (*stream_start - (int64_t)prev_wrap_timestamp * 1000) % 0x7FFFFFFF;
                flv->stop_time = next_wrap_timestamp;
            }
=======
            flv->delay = (stream_start - (int64_t)prev_wrap_timestamp * 1000) % 0x7FFFFFFF;
            flv->stop_time = next_wrap_timestamp;
>>>>>>> 744be524
        }
        else
        {
            flv->delay = -pkt->dts;
            flv->stop_time = 0;
        }
    }

    if (pkt->dts < -flv->delay) {
        av_log(s, AV_LOG_WARNING,
               "Packets are not in the proper order with respect to DTS\n");
        return AVERROR(EINVAL);
    }

    ts = pkt->dts + flv->delay; // add delay to force positive dts

    if (flv->stop_time)
    {
        struct timeval tv;
        gettimeofday(&tv, NULL);

        if (tv.tv_sec >= flv->stop_time)
        {
            av_log(s, AV_LOG_INFO, "Stop reached! Timestamp: %"PRId64", pts: %u\n", (int64_t)tv.tv_sec, ts);
            exit(1);
        }
    }

    if (ts >= 0x7FFFFFFF)
    {
        struct timeval tv;
        gettimeofday(&tv, NULL);

        av_log(s, AV_LOG_INFO, "Invalid pts! This shouldn't happen! Timestamp: %"PRId64", pts: %u\n", (int64_t)tv.tv_sec, ts);
        exit(1);
    }

    if (s->event_flags & AVSTREAM_EVENT_FLAG_METADATA_UPDATED) {
        write_metadata(s, ts);
        s->event_flags &= ~AVSTREAM_EVENT_FLAG_METADATA_UPDATED;
    }

    avio_write_marker(pb, av_rescale(ts, AV_TIME_BASE, 1000),
                      pkt->flags & AV_PKT_FLAG_KEY && (flv->video_par ? par->codec_type == AVMEDIA_TYPE_VIDEO : 1) ? AVIO_DATA_MARKER_SYNC_POINT : AVIO_DATA_MARKER_BOUNDARY_POINT);

    switch (par->codec_type) {
    case AVMEDIA_TYPE_VIDEO:
        avio_w8(pb, FLV_TAG_TYPE_VIDEO);

        flags = ff_codec_get_tag(flv_video_codec_ids, par->codec_id);

        flags |= pkt->flags & AV_PKT_FLAG_KEY ? FLV_FRAME_KEY : FLV_FRAME_INTER;
        break;
    case AVMEDIA_TYPE_AUDIO:
        flags = get_audio_flags(s, par);

        assert(size);

        avio_w8(pb, FLV_TAG_TYPE_AUDIO);
        break;
    case AVMEDIA_TYPE_DATA:
        avio_w8(pb, FLV_TAG_TYPE_META);
        break;
    default:
        return AVERROR(EINVAL);
    }

    if (par->codec_id == AV_CODEC_ID_H264)
        /* check if extradata looks like MP4 */
        if (par->extradata_size > 0 && *(uint8_t*)par->extradata != 1)
            if (ff_avc_parse_nal_units_buf(pkt->data, &data, &size) < 0)
                return -1;

    /* check Speex packet duration */
    if (par->codec_id == AV_CODEC_ID_SPEEX && ts - sc->last_ts > 160)
        av_log(s, AV_LOG_WARNING, "Warning: Speex stream has more than "
                                  "8 frames per packet. Adobe Flash "
                                  "Player cannot handle this!\n");

    if (sc->last_ts < ts)
        sc->last_ts = ts;

    avio_wb24(pb, size + flags_size);
    avio_wb24(pb, ts);
    avio_w8(pb, (ts >> 24) & 0x7F); // timestamps are 32 bits _signed_
    avio_wb24(pb, flv->reserved);

    if (par->codec_type == AVMEDIA_TYPE_DATA) {
        int data_size;
        int64_t metadata_size_pos = avio_tell(pb);
        avio_w8(pb, AMF_DATA_TYPE_STRING);
        put_amf_string(pb, "onTextData");
        avio_w8(pb, AMF_DATA_TYPE_MIXEDARRAY);
        avio_wb32(pb, 2);
        put_amf_string(pb, "type");
        avio_w8(pb, AMF_DATA_TYPE_STRING);
        put_amf_string(pb, "Text");
        put_amf_string(pb, "text");
        avio_w8(pb, AMF_DATA_TYPE_STRING);
        put_amf_string(pb, pkt->data);
        put_amf_string(pb, "");
        avio_w8(pb, AMF_END_OF_OBJECT);
        /* write total size of tag */
        data_size = avio_tell(pb) - metadata_size_pos;
        avio_seek(pb, metadata_size_pos - 10, SEEK_SET);
        avio_wb24(pb, data_size);
        avio_seek(pb, data_size + 10 - 3, SEEK_CUR);
        avio_wb32(pb, data_size + 11);
    } else {
        avio_w8(pb,flags);
        if (par->codec_id == AV_CODEC_ID_VP6F || par->codec_id == AV_CODEC_ID_VP6A) {
            if (par->extradata_size)
                avio_w8(pb, par->extradata[0]);
            else
                avio_w8(pb, ((FFALIGN(par->width,  16) - par->width) << 4) |
                             (FFALIGN(par->height, 16) - par->height));
        } else if (par->codec_id == AV_CODEC_ID_AAC)
            avio_w8(pb, 1); // AAC raw
        else if (par->codec_id == AV_CODEC_ID_H264) {
            avio_w8(pb, 1); // AVC NALU
            avio_wb24(pb, pkt->pts - pkt->dts);
        }

        avio_write(pb, data ? data : pkt->data, size);

        avio_wb32(pb, size + flags_size + 11); // previous tag size
        flv->duration = FFMAX(flv->duration,
                              pkt->pts + flv->delay + pkt->duration);
    }

    av_free(data);

    return pb->error;
}

#define E AV_OPT_FLAG_ENCODING_PARAM
#define OFFSET(x) offsetof(FLVContext, x)
static const struct AVOption options[] = {
    { "pts_mod", "Use non-zero start ts", OFFSET(pts_mod), AV_OPT_TYPE_INT,   { .i64 = 1 },   0, 1,   E },
    { NULL },
};

static const AVClass flv_class = {
    .class_name = "flv muxer",
    .item_name  = av_default_item_name,
    .option     = options,
    .version    = LIBAVUTIL_VERSION_INT,
};

AVOutputFormat ff_flv_muxer = {
    .name           = "flv",
    .long_name      = NULL_IF_CONFIG_SMALL("FLV (Flash Video)"),
    .mime_type      = "video/x-flv",
    .extensions     = "flv",
    .priv_data_size = sizeof(FLVContext),
    .audio_codec    = CONFIG_LIBMP3LAME ? AV_CODEC_ID_MP3 : AV_CODEC_ID_ADPCM_SWF,
    .video_codec    = AV_CODEC_ID_FLV1,
    .write_header   = flv_write_header,
    .write_packet   = flv_write_packet,
    .write_trailer  = flv_write_trailer,
    .codec_tag      = (const AVCodecTag* const []) {
                          flv_video_codec_ids, flv_audio_codec_ids, 0
                      },
    .flags          = AVFMT_GLOBALHEADER | AVFMT_VARIABLE_FPS |
                      AVFMT_TS_NONSTRICT,
    .priv_class     = &flv_class,
};<|MERGE_RESOLUTION|>--- conflicted
+++ resolved
@@ -574,13 +574,6 @@
 
             side_data = (int64_t*)av_stream_get_side_data(s->streams[pkt->stream_index], AV_PKT_DATA_STREAM_START_TIME, NULL);
 
-<<<<<<< HEAD
-            if (stream_start)
-            {
-                timestamp = *stream_start / 1000;
-            
-                stream_hash = get_stream_hash(s->filename) % 18;
-=======
             if (side_data)
             {
                 stream_start = *side_data;
@@ -594,33 +587,21 @@
             timestamp = stream_start / 1000;
 
             stream_hash = get_stream_hash(s->filename) % 18;
->>>>>>> 744be524
-
-                prev_wrap_timestamp = first_timewrap + ((timestamp - first_timewrap - stream_hash * 10 * 60) / three_weeks * three_weeks) + stream_hash * 10 * 60;
-                next_wrap_timestamp = prev_wrap_timestamp + three_weeks;
-
-<<<<<<< HEAD
-                timeinfo = localtime(&timestamp);
-                av_log(s, AV_LOG_INFO, "Current timestamp: %zu, %s", timestamp, asctime(timeinfo));
-=======
+
+            prev_wrap_timestamp = first_timewrap + ((timestamp - first_timewrap - stream_hash * 10 * 60) / three_weeks * three_weeks) + stream_hash * 10 * 60;
+            next_wrap_timestamp = prev_wrap_timestamp + three_weeks;
+
             timeinfo = localtime((time_t*)&timestamp);
             av_log(s, AV_LOG_INFO, "Current timestamp: %zu, %s", (time_t)timestamp, asctime(timeinfo));
->>>>>>> 744be524
-
-                timeinfo = localtime(&prev_wrap_timestamp);
-                av_log(s, AV_LOG_INFO, "Previous stop on: %zu, %s", prev_wrap_timestamp, asctime(timeinfo));
-
-                timeinfo = localtime(&next_wrap_timestamp);
-                av_log(s, AV_LOG_INFO, "Next stop on: %zu, %s", next_wrap_timestamp, asctime(timeinfo));
-
-<<<<<<< HEAD
-                flv->delay = (*stream_start - (int64_t)prev_wrap_timestamp * 1000) % 0x7FFFFFFF;
-                flv->stop_time = next_wrap_timestamp;
-            }
-=======
+
+            timeinfo = localtime(&prev_wrap_timestamp);
+            av_log(s, AV_LOG_INFO, "Previous stop on: %zu, %s", prev_wrap_timestamp, asctime(timeinfo));
+
+            timeinfo = localtime(&next_wrap_timestamp);
+            av_log(s, AV_LOG_INFO, "Next stop on: %zu, %s", next_wrap_timestamp, asctime(timeinfo));
+
             flv->delay = (stream_start - (int64_t)prev_wrap_timestamp * 1000) % 0x7FFFFFFF;
             flv->stop_time = next_wrap_timestamp;
->>>>>>> 744be524
         }
         else
         {
