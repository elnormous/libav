--- conflicted
+++ resolved
@@ -465,24 +465,6 @@
                         flv_set_video_codec(s, vstream, num_val, 0);
                     } else if (!strcmp(key, "audiocodecid") && apar) {
                         int id = ((int)num_val) << FLV_AUDIO_CODECID_OFFSET;
-<<<<<<< HEAD
-                        flv_set_audio_codec(s, astream, acodec, id);
-                    } else if (!strcmp(key, "audiosamplerate") && acodec) {
-                        acodec->sample_rate = num_val;
-                    } else if (!strcmp(key, "audiosamplesize") && acodec) {
-                        acodec->bits_per_coded_sample = num_val;
-                    } else if (!strcmp(key, "stereo") && acodec) {
-                        acodec->channels       = num_val + 1;
-                        acodec->channel_layout = acodec->channels == 2 ?
-                                                 AV_CH_LAYOUT_STEREO :
-                                                 AV_CH_LAYOUT_MONO;
-                    } else if (!strcmp(key, "width") && vcodec) {
-                        vcodec->width = num_val;
-                    } else if (!strcmp(key, "height") && vcodec) {
-                        vcodec->height = num_val;
-                    } else if (!strcmp(key, "framerate") && vcodec) {
-                        vcodec->metadata_framerate = num_val;
-=======
                         flv_set_audio_codec(s, astream, apar, id);
                     } else if (!strcmp(key, "audiosamplerate") && apar) {
                         apar->sample_rate = num_val;
@@ -497,7 +479,8 @@
                         vpar->width = num_val;
                     } else if (!strcmp(key, "height") && vpar) {
                         vpar->height = num_val;
->>>>>>> 6a1ea4ec
+                    } else if (!strcmp(key, "framerate") && vcodec) {
+                        vcodec->metadata_framerate = num_val;
                     }
                 }
             }
