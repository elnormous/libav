/*
 * avconv main
 * Copyright (c) 2000-2011 The Libav developers
 *
 * This file is part of Libav.
 *
 * Libav is free software; you can redistribute it and/or
 * modify it under the terms of the GNU Lesser General Public
 * License as published by the Free Software Foundation; either
 * version 2.1 of the License, or (at your option) any later version.
 *
 * Libav is distributed in the hope that it will be useful,
 * but WITHOUT ANY WARRANTY; without even the implied warranty of
 * MERCHANTABILITY or FITNESS FOR A PARTICULAR PURPOSE.  See the GNU
 * Lesser General Public License for more details.
 *
 * You should have received a copy of the GNU Lesser General Public
 * License along with Libav; if not, write to the Free Software
 * Foundation, Inc., 51 Franklin Street, Fifth Floor, Boston, MA 02110-1301 USA
 */

#include "config.h"
#include <ctype.h>
#include <string.h>
#include <math.h>
#include <stdlib.h>
#include <errno.h>
#include <signal.h>
#include <limits.h>
#include <stdint.h>

#include "libavformat/avformat.h"
#include "libavdevice/avdevice.h"
#include "libswscale/swscale.h"
#include "libavresample/avresample.h"
#include "libavutil/opt.h"
#include "libavutil/channel_layout.h"
#include "libavutil/parseutils.h"
#include "libavutil/samplefmt.h"
#include "libavutil/fifo.h"
#include "libavutil/hwcontext.h"
#include "libavutil/internal.h"
#include "libavutil/intreadwrite.h"
#include "libavutil/dict.h"
#include "libavutil/mathematics.h"
#include "libavutil/pixdesc.h"
#include "libavutil/avstring.h"
#include "libavutil/libm.h"
#include "libavutil/imgutils.h"
#include "libavutil/time.h"
#include "libavformat/os_support.h"

# include "libavfilter/avfilter.h"
# include "libavfilter/buffersrc.h"
# include "libavfilter/buffersink.h"

#if HAVE_SYS_RESOURCE_H
#include <sys/time.h>
#include <sys/types.h>
#include <sys/resource.h>
#elif HAVE_GETPROCESSTIMES
#include <windows.h>
#endif
#if HAVE_GETPROCESSMEMORYINFO
#include <windows.h>
#include <psapi.h>
#endif

#if HAVE_SYS_SELECT_H
#include <sys/select.h>
#endif

#if HAVE_PTHREADS
#include <pthread.h>
#endif

#include <time.h>

#include "avconv.h"
#include "cmdutils.h"

#include "libavutil/avassert.h"

const char program_name[] = "avconv";
const int program_birth_year = 2000;

static FILE *vstats_file;

static int nb_frames_drop = 0;

static int want_sdp = 1;

#if HAVE_PTHREADS
/* signal to input threads that they should exit; set by the main thread */
static int transcoding_finished;
#endif

InputStream **input_streams = NULL;
int        nb_input_streams = 0;
InputFile   **input_files   = NULL;
int        nb_input_files   = 0;

OutputStream **output_streams = NULL;
int         nb_output_streams = 0;
OutputFile   **output_files   = NULL;
int         nb_output_files   = 0;

FilterGraph **filtergraphs;
int        nb_filtergraphs;

static void term_exit(void)
{
    av_log(NULL, AV_LOG_QUIET, "");
}

static volatile int received_sigterm = 0;
static volatile int received_nb_signals = 0;

static void
sigterm_handler(int sig)
{
    received_sigterm = sig;
    received_nb_signals++;
    term_exit();
}

static void term_init(void)
{
    signal(SIGINT , sigterm_handler); /* Interrupt (ANSI).    */
    signal(SIGTERM, sigterm_handler); /* Termination (ANSI).  */
#ifdef SIGXCPU
    signal(SIGXCPU, sigterm_handler);
#endif
}

static int decode_interrupt_cb(void *ctx)
{
    return received_nb_signals > 1;
}

const AVIOInterruptCB int_cb = { decode_interrupt_cb, NULL };

static void avconv_cleanup(int ret)
{
    int i, j;

    for (i = 0; i < nb_filtergraphs; i++) {
        FilterGraph *fg = filtergraphs[i];
        avfilter_graph_free(&fg->graph);
        for (j = 0; j < fg->nb_inputs; j++) {
            while (av_fifo_size(fg->inputs[j]->frame_queue)) {
                AVFrame *frame;
                av_fifo_generic_read(fg->inputs[j]->frame_queue, &frame,
                                     sizeof(frame), NULL);
                av_frame_free(&frame);
            }
            av_fifo_free(fg->inputs[j]->frame_queue);
            av_buffer_unref(&fg->inputs[j]->hw_frames_ctx);
            av_freep(&fg->inputs[j]->name);
            av_freep(&fg->inputs[j]);
        }
        av_freep(&fg->inputs);
        for (j = 0; j < fg->nb_outputs; j++) {
            av_freep(&fg->outputs[j]->name);
            av_freep(&fg->outputs[j]->formats);
            av_freep(&fg->outputs[j]->channel_layouts);
            av_freep(&fg->outputs[j]->sample_rates);
            av_freep(&fg->outputs[j]);
        }
        av_freep(&fg->outputs);
        av_freep(&fg->graph_desc);

        av_freep(&filtergraphs[i]);
    }
    av_freep(&filtergraphs);

    /* close files */
    for (i = 0; i < nb_output_files; i++) {
        OutputFile *of = output_files[i];
        AVFormatContext *s = of->ctx;
        if (s && s->oformat && !(s->oformat->flags & AVFMT_NOFILE) && s->pb)
            avio_close(s->pb);
        avformat_free_context(s);
        av_dict_free(&of->opts);

        av_freep(&output_files[i]);
    }
    for (i = 0; i < nb_output_streams; i++) {
        OutputStream *ost = output_streams[i];

        for (j = 0; j < ost->nb_bitstream_filters; j++)
            av_bsf_free(&ost->bsf_ctx[j]);
        av_freep(&ost->bsf_ctx);

        av_frame_free(&ost->filtered_frame);

        av_parser_close(ost->parser);
        avcodec_free_context(&ost->parser_avctx);

        av_freep(&ost->forced_keyframes);
        av_freep(&ost->avfilter);
        av_freep(&ost->logfile_prefix);

        avcodec_free_context(&ost->enc_ctx);

        if (ost->muxing_queue) {
            while (av_fifo_size(ost->muxing_queue)) {
                AVPacket pkt;
                av_fifo_generic_read(ost->muxing_queue, &pkt, sizeof(pkt), NULL);
                av_packet_unref(&pkt);
            }
            av_fifo_free(ost->muxing_queue);
        }
        av_freep(&output_streams[i]);
    }
    for (i = 0; i < nb_input_files; i++) {
        avformat_close_input(&input_files[i]->ctx);
        av_freep(&input_files[i]);
    }
    for (i = 0; i < nb_input_streams; i++) {
        InputStream *ist = input_streams[i];

        av_frame_free(&ist->decoded_frame);
        av_frame_free(&ist->filter_frame);
        av_dict_free(&ist->decoder_opts);
        av_freep(&ist->filters);
        av_freep(&ist->hwaccel_device);

        avcodec_free_context(&ist->dec_ctx);

        av_freep(&input_streams[i]);
    }

    if (vstats_file)
        fclose(vstats_file);
    av_free(vstats_filename);

    av_freep(&input_streams);
    av_freep(&input_files);
    av_freep(&output_streams);
    av_freep(&output_files);

    uninit_opts();

    avformat_network_deinit();

    if (received_sigterm) {
        av_log(NULL, AV_LOG_INFO, "Received signal %d: terminating.\n",
               (int) received_sigterm);
        exit (255);
    }
}

void assert_avoptions(AVDictionary *m)
{
    AVDictionaryEntry *t;
    if ((t = av_dict_get(m, "", NULL, AV_DICT_IGNORE_SUFFIX))) {
        av_log(NULL, AV_LOG_FATAL, "Option %s not found.\n", t->key);
        exit_program(1);
    }
}

static void abort_codec_experimental(AVCodec *c, int encoder)
{
    const char *codec_string = encoder ? "encoder" : "decoder";
    AVCodec *codec;
    av_log(NULL, AV_LOG_FATAL, "%s '%s' is experimental and might produce bad "
            "results.\nAdd '-strict experimental' if you want to use it.\n",
            codec_string, c->name);
    codec = encoder ? avcodec_find_encoder(c->id) : avcodec_find_decoder(c->id);
    if (!(codec->capabilities & AV_CODEC_CAP_EXPERIMENTAL))
        av_log(NULL, AV_LOG_FATAL, "Or use the non experimental %s '%s'.\n",
               codec_string, codec->name);
    exit_program(1);
}

static void write_packet(OutputFile *of, AVPacket *pkt, OutputStream *ost)
{
    AVFormatContext *s = of->ctx;
    AVStream *st = ost->st;
    int ret;

    if (!of->header_written) {

        AVPacket tmp_pkt;

        /* the muxer is not initialized yet, buffer the packet */
        if (!av_fifo_space(ost->muxing_queue)) {
            int new_size = FFMIN(2 * av_fifo_size(ost->muxing_queue),
                                 ost->max_muxing_queue_size);
            if (new_size <= av_fifo_size(ost->muxing_queue)) {
                av_log(NULL, AV_LOG_ERROR,
                       "Too many packets buffered for output stream %d:%d.\n",
                       ost->file_index, ost->st->index);
                exit_program(1);
            }
            ret = av_fifo_realloc2(ost->muxing_queue, new_size);
            if (ret < 0)
                exit_program(1);
        }
        av_packet_move_ref(&tmp_pkt, pkt);
        av_fifo_generic_write(ost->muxing_queue, &tmp_pkt, sizeof(tmp_pkt), NULL);

        return;
    }

    MUTEX_LOCK(&ost->data_lock);
    /*
     * Audio encoders may split the packets --  #frames in != #packets out.
     * But there is no reordering, so we can limit the number of output packets
     * by simply dropping them here.
     * Counting encoded video frames needs to be done separately because of
     * reordering, see do_video_out()
     */
    if (!(st->codecpar->codec_type == AVMEDIA_TYPE_VIDEO && ost->encoding_needed)) {
        if (ost->frame_number >= ost->max_frames) {
            av_packet_unref(pkt);
            MUTEX_UNLOCK(&ost->data_lock);
            return;
        }
        ost->frame_number++;
    }
    if (st->codecpar->codec_type == AVMEDIA_TYPE_VIDEO) {
        uint8_t *sd = av_packet_get_side_data(pkt, AV_PKT_DATA_QUALITY_FACTOR,
                                              NULL);
        ost->quality = sd ? *(int *)sd : -1;

        if (ost->frame_rate.num) {
            pkt->duration = av_rescale_q(1, av_inv_q(ost->frame_rate),
                                         ost->mux_timebase);
        }
    }

    av_packet_rescale_ts(pkt, ost->mux_timebase, ost->st->time_base);

    if (!(s->oformat->flags & AVFMT_NOTIMESTAMPS) &&
        ost->last_mux_dts != AV_NOPTS_VALUE &&
        pkt->dts < ost->last_mux_dts + !(s->oformat->flags & AVFMT_TS_NONSTRICT)) {
        av_log(NULL, AV_LOG_WARNING, "Non-monotonous DTS in output stream "
               "%d:%d; previous: %"PRId64", current: %"PRId64"; ",
               ost->file_index, ost->st->index, ost->last_mux_dts, pkt->dts);
        if (exit_on_error) {
            av_log(NULL, AV_LOG_FATAL, "aborting.\n");
            exit_program(1);
        }
        av_log(NULL, AV_LOG_WARNING, "changing to %"PRId64". This may result "
               "in incorrect timestamps in the output file.\n",
               ost->last_mux_dts + 1);
        pkt->dts = ost->last_mux_dts + 1;
        if (pkt->pts != AV_NOPTS_VALUE)
            pkt->pts = FFMAX(pkt->pts, pkt->dts);
    }
    ost->last_mux_dts = pkt->dts;

    ost->data_size += pkt->size;
    ost->packets_written++;

    pkt->stream_index = ost->index;

    ret = av_interleaved_write_frame(s, pkt);
    MUTEX_UNLOCK(&ost->data_lock);

    if (ret < 0) {
        print_error("av_interleaved_write_frame()", ret);
        exit_program(1);
    }
}

static void output_packet(OutputFile *of, AVPacket *pkt,
                          OutputStream *ost, int eof)
{
    int ret = 0;

    /* apply the output bitstream filters, if any */
    if (ost->nb_bitstream_filters) {
        int idx;

        ret = av_bsf_send_packet(ost->bsf_ctx[0], eof ? NULL : pkt);
        if (ret < 0)
            goto finish;

        eof = 0;
        idx = 1;
        while (idx) {
            /* get a packet from the previous filter up the chain */
            ret = av_bsf_receive_packet(ost->bsf_ctx[idx - 1], pkt);
            if (ret == AVERROR(EAGAIN)) {
                ret = 0;
                idx--;
                continue;
            } else if (ret == AVERROR_EOF) {
                eof = 1;
            } else if (ret < 0)
                goto finish;

            /* send it to the next filter down the chain or to the muxer */
            if (idx < ost->nb_bitstream_filters) {
                ret = av_bsf_send_packet(ost->bsf_ctx[idx], eof ? NULL : pkt);
                if (ret < 0)
                    goto finish;
                idx++;
                eof = 0;
            } else if (eof)
                goto finish;
            else
                write_packet(of, pkt, ost);
        }
    } else if (!eof)
        write_packet(of, pkt, ost);

finish:
    if (ret < 0 && ret != AVERROR_EOF) {
        av_log(NULL, AV_LOG_FATAL, "Error applying bitstream filters to an output "
               "packet for stream #%d:%d.\n", ost->file_index, ost->index);
        exit_program(1);
    }
}

static int check_recording_time(OutputStream *ost)
{
    OutputFile *of = output_files[ost->file_index];

    if (of->recording_time != INT64_MAX &&
        av_compare_ts(ost->sync_opts - ost->first_pts, ost->enc_ctx->time_base, of->recording_time,
                      AV_TIME_BASE_Q) >= 0) {
        ost->finished = 1;
        return 0;
    }
    return 1;
}

static void do_audio_out(OutputFile *of, OutputStream *ost,
                         AVFrame *frame)
{
    AVCodecContext *enc = ost->enc_ctx;
    AVPacket pkt;
    int ret;

    av_init_packet(&pkt);
    pkt.data = NULL;
    pkt.size = 0;

    if (frame->pts == AV_NOPTS_VALUE || audio_sync_method < 0)
        frame->pts = ost->sync_opts;

    MUTEX_LOCK(&ost->data_lock);

    ost->sync_opts = frame->pts + frame->nb_samples;

    ost->samples_encoded += frame->nb_samples;
    ost->frames_encoded++;

    MUTEX_UNLOCK(&ost->data_lock);

    ret = avcodec_send_frame(enc, frame);
    if (ret < 0)
        goto error;

    while (1) {
        ret = avcodec_receive_packet(enc, &pkt);
        if (ret == AVERROR(EAGAIN))
            break;
        if (ret < 0)
            goto error;

        output_packet(of, &pkt, ost, 0);
    }

    return;
error:
    av_log(NULL, AV_LOG_FATAL, "Audio encoding failed\n");
    exit_program(1);
}

static void do_subtitle_out(OutputFile *of,
                            OutputStream *ost,
                            InputStream *ist,
                            AVSubtitle *sub,
                            int64_t pts)
{
    static uint8_t *subtitle_out = NULL;
    int subtitle_out_max_size = 1024 * 1024;
    int subtitle_out_size, nb, i;
    AVCodecContext *enc;
    AVPacket pkt;

    if (pts == AV_NOPTS_VALUE) {
        av_log(NULL, AV_LOG_ERROR, "Subtitle packets must have a pts\n");
        if (exit_on_error)
            exit_program(1);
        return;
    }

    enc = ost->enc_ctx;

    if (!subtitle_out) {
        subtitle_out = av_malloc(subtitle_out_max_size);
    }

    /* Note: DVB subtitle need one packet to draw them and one other
       packet to clear them */
    /* XXX: signal it in the codec context ? */
    if (enc->codec_id == AV_CODEC_ID_DVB_SUBTITLE)
        nb = 2;
    else
        nb = 1;

    for (i = 0; i < nb; i++) {
        ost->sync_opts = av_rescale_q(pts, ist->st->time_base, enc->time_base);
        if (!check_recording_time(ost))
            return;

        sub->pts = av_rescale_q(pts, ist->st->time_base, AV_TIME_BASE_Q);
        // start_display_time is required to be 0
        sub->pts               += av_rescale_q(sub->start_display_time, (AVRational){ 1, 1000 }, AV_TIME_BASE_Q);
        sub->end_display_time  -= sub->start_display_time;
        sub->start_display_time = 0;

        ost->frames_encoded++;

        subtitle_out_size = avcodec_encode_subtitle(enc, subtitle_out,
                                                    subtitle_out_max_size, sub);
        if (subtitle_out_size < 0) {
            av_log(NULL, AV_LOG_FATAL, "Subtitle encoding failed\n");
            exit_program(1);
        }

        av_init_packet(&pkt);
        pkt.data = subtitle_out;
        pkt.size = subtitle_out_size;
        pkt.pts  = av_rescale_q(sub->pts, AV_TIME_BASE_Q, ost->mux_timebase);
        if (enc->codec_id == AV_CODEC_ID_DVB_SUBTITLE) {
            /* XXX: the pts correction is handled here. Maybe handling
               it in the codec would be better */
            if (i == 0)
                pkt.pts += 90 * sub->start_display_time;
            else
                pkt.pts += 90 * sub->end_display_time;
        }
        output_packet(of, &pkt, ost, 0);
    }
}

static void do_video_out(OutputFile *of,
                         OutputStream *ost,
                         AVFrame *in_picture,
                         int *frame_size)
{
    int ret, format_video_sync;
    AVPacket pkt;
    AVCodecContext *enc = ost->enc_ctx;

    *frame_size = 0;

    format_video_sync = video_sync_method;
    if (format_video_sync == VSYNC_AUTO)
        format_video_sync = (of->ctx->oformat->flags & AVFMT_NOTIMESTAMPS) ? VSYNC_PASSTHROUGH :
                            (of->ctx->oformat->flags & AVFMT_VARIABLE_FPS) ? VSYNC_VFR : VSYNC_CFR;
    if (format_video_sync != VSYNC_PASSTHROUGH &&
        ost->frame_number &&
        in_picture->pts != AV_NOPTS_VALUE &&
        in_picture->pts < ost->sync_opts) {
        nb_frames_drop++;
        av_log(NULL, AV_LOG_WARNING,
               "*** dropping frame %d from stream %d at ts %"PRId64"\n",
               ost->frame_number, ost->st->index, in_picture->pts);
        return;
    }
    MUTEX_LOCK(&ost->data_lock);
    if (in_picture->pts == AV_NOPTS_VALUE)
        in_picture->pts = ost->sync_opts;
    ost->sync_opts = in_picture->pts;


    if (!ost->frame_number)
        ost->first_pts = in_picture->pts;

    av_init_packet(&pkt);
    pkt.data = NULL;
    pkt.size = 0;

    if (ost->frame_number >= ost->max_frames)
    {
        MUTEX_UNLOCK(&ost->data_lock);
        return;
    }


    if (enc->flags & (AV_CODEC_FLAG_INTERLACED_DCT | AV_CODEC_FLAG_INTERLACED_ME) &&
        ost->top_field_first >= 0)
        in_picture->top_field_first = !!ost->top_field_first;

    in_picture->quality = enc->global_quality;
    in_picture->pict_type = 0;
    if (ost->forced_kf_index < ost->forced_kf_count &&
        in_picture->pts >= ost->forced_kf_pts[ost->forced_kf_index]) {
        in_picture->pict_type = AV_PICTURE_TYPE_I;
        ost->forced_kf_index++;
    }

    ost->frames_encoded++;

    MUTEX_UNLOCK(&ost->data_lock);

    ret = avcodec_send_frame(enc, in_picture);
    if (ret < 0)
        goto error;

    /*
     * For video, there may be reordering, so we can't throw away frames on
     * encoder flush, we need to limit them here, before they go into encoder.
     */
    MUTEX_LOCK(&ost->data_lock);
    ost->frame_number++;
    MUTEX_UNLOCK(&ost->data_lock);

    while (1) {
        ret = avcodec_receive_packet(enc, &pkt);
        if (ret == AVERROR(EAGAIN))
            break;
        if (ret < 0)
            goto error;

        output_packet(of, &pkt, ost, 0);
        *frame_size = pkt.size;

        MUTEX_LOCK(&ost->data_lock);
        /* if two pass, output log */
        if (ost->logfile && enc->stats_out) {
            fprintf(ost->logfile, "%s", enc->stats_out);
        }

        ost->sync_opts++;

        MUTEX_UNLOCK(&ost->data_lock);
    }

    // current fps meassure
    {
        int64_t ct = av_gettime_relative();

        MUTEX_LOCK(&ost->data_lock);

        ++ost->current_fps_agregator;

        if (ost->current_fps_measure_start < ct - 1000000)
        {
            ost->current_fps_measure_start = ct;
            ost->current_fps = ost->current_fps_agregator;
            ost->current_fps_agregator = 0;
        }

        MUTEX_UNLOCK(&ost->data_lock);
    }

    return;
error:
    av_assert0(ret != AVERROR(EAGAIN) && ret != AVERROR_EOF);
    av_log(NULL, AV_LOG_FATAL, "Video encoding failed\n");
    exit_program(1);
}

#if FF_API_CODED_FRAME && FF_API_ERROR_FRAME
static double psnr(double d)
{
    return -10.0 * log(d) / log(10.0);
}
#endif

static void do_video_stats(OutputStream *ost, int frame_size)
{
    AVCodecContext *enc;
    int frame_number;
    double ti1, bitrate, avg_bitrate;

    /* this is executed just the first time do_video_stats is called */
    if (!vstats_file) {
        vstats_file = fopen(vstats_filename, "w");
        if (!vstats_file) {
            perror("fopen");
            exit_program(1);
        }
    }

    enc = ost->enc_ctx;
    if (enc->codec_type == AVMEDIA_TYPE_VIDEO) {
        frame_number = ost->frame_number;
        fprintf(vstats_file, "frame= %5d q= %2.1f ", frame_number,
                ost->quality / (float)FF_QP2LAMBDA);

#if FF_API_CODED_FRAME && FF_API_ERROR_FRAME
FF_DISABLE_DEPRECATION_WARNINGS
        if (enc->flags & AV_CODEC_FLAG_PSNR)
            fprintf(vstats_file, "PSNR= %6.2f ", psnr(enc->coded_frame->error[0] / (enc->width * enc->height * 255.0 * 255.0)));
FF_ENABLE_DEPRECATION_WARNINGS
#endif

        fprintf(vstats_file,"f_size= %6d ", frame_size);
        /* compute pts value */
        ti1 = ost->sync_opts * av_q2d(enc->time_base);
        if (ti1 < 0.01)
            ti1 = 0.01;

        bitrate     = (frame_size * 8) / av_q2d(enc->time_base) / 1000.0;
        avg_bitrate = (double)(ost->data_size * 8) / ti1 / 1000.0;
        fprintf(vstats_file, "s_size= %8.0fkB time= %0.3f br= %7.1fkbits/s avg_br= %7.1fkbits/s ",
               (double)ost->data_size / 1024, ti1, bitrate, avg_bitrate);
#if FF_API_CODED_FRAME
FF_DISABLE_DEPRECATION_WARNINGS
        fprintf(vstats_file, "type= %c\n", av_get_picture_type_char(enc->coded_frame->pict_type));
FF_ENABLE_DEPRECATION_WARNINGS
#endif
    }
}

static int init_output_stream(OutputStream *ost, char *error, int error_len);

static void do_frame_out(OutputStream *ost, AVFrame *filtered_frame)
{
    OutputFile    *of = output_files[ost->file_index];
    int frame_size;

    switch (ost->filter->filter->inputs[0]->type) {
        case AVMEDIA_TYPE_VIDEO:
            if (!ost->frame_aspect_ratio)
                ost->enc_ctx->sample_aspect_ratio = filtered_frame->sample_aspect_ratio;

            do_video_out(of, ost, filtered_frame, &frame_size);
            if (vstats_filename && frame_size)
                do_video_stats(ost, frame_size);
            break;
        case AVMEDIA_TYPE_AUDIO:
            do_audio_out(of, ost, filtered_frame);
            break;
        default:
            // TODO support subtitle filters
            av_assert0(0);
    }
}

/*
 * Read one frame for lavfi output for ost and encode it.
 */
static int poll_filter(OutputStream *ost)
{
    OutputFile    *of = output_files[ost->file_index];
    AVFrame *filtered_frame = NULL;
    int ret;

    if (!ost->filtered_frame && !(ost->filtered_frame = av_frame_alloc())) {
        return AVERROR(ENOMEM);
    }
    filtered_frame = ost->filtered_frame;

    if (!ost->initialized) {
        char error[1024];
        ret = init_output_stream(ost, error, sizeof(error));
        if (ret < 0) {
            av_log(NULL, AV_LOG_ERROR, "Error initializing output stream %d:%d -- %s\n",
                   ost->file_index, ost->index, error);
            exit_program(1);
        }
    }

    if (ost->enc->type == AVMEDIA_TYPE_AUDIO &&
        !(ost->enc->capabilities & AV_CODEC_CAP_VARIABLE_FRAME_SIZE))
        ret = av_buffersink_get_samples(ost->filter->filter, filtered_frame,
                                         ost->enc_ctx->frame_size);
    else
        ret = av_buffersink_get_frame(ost->filter->filter, filtered_frame);

    if (ret < 0)
        return ret;

    if (filtered_frame->pts != AV_NOPTS_VALUE) {
        int64_t start_time = (of->start_time == AV_NOPTS_VALUE) ? 0 : of->start_time;
        filtered_frame->pts = av_rescale_q(filtered_frame->pts,
                                           ost->filter->filter->inputs[0]->time_base,
                                           ost->enc_ctx->time_base) -
                              av_rescale_q(start_time,
                                           AV_TIME_BASE_Q,
                                           ost->enc_ctx->time_base);
    }

    #if HAVE_PTHREADS
    if (nb_output_files > 1)
    {
        AVFrame *new_filtered_frame;
        if (ost->finished)
            return AVERROR_EOF;

        pthread_mutex_lock(&of->fifo_lock);

        while (!av_fifo_space(of->fifo)) {
            ret = av_fifo_realloc2(of->fifo, av_fifo_size(of->fifo) * 2);

            if (ret < 0) {
                print_error("av_fifo_realloc2()", ret);
                exit_program(1);
            }
        }

        new_filtered_frame = av_frame_clone(filtered_frame);
        av_frame_unref(filtered_frame);

        new_filtered_frame->opaque = ost;
        av_fifo_generic_write(of->fifo, &new_filtered_frame, sizeof(new_filtered_frame), NULL);
        pthread_cond_signal(&of->fifo_cond);
        pthread_mutex_unlock(&of->fifo_lock);

        return 0;
    }
    #endif

    do_frame_out(ost, filtered_frame);
    av_frame_unref(filtered_frame);

    return 0;
}

static void finish_output_stream(OutputStream *ost)
{
    OutputFile *of = output_files[ost->file_index];
    int i;

    ost->finished = 1;

    if (of->shortest) {
        for (i = 0; i < of->ctx->nb_streams; i++)
            output_streams[of->ost_index + i]->finished = 1;
    }
}

/*
 * Read as many frames from possible from lavfi and encode them.
 *
 * Always read from the active stream with the lowest timestamp. If no frames
 * are available for it then return EAGAIN and wait for more input. This way we
 * can use lavfi sources that generate unlimited amount of frames without memory
 * usage exploding.
 */
static int poll_filters(void)
{
    int i, ret = 0;

    while (ret >= 0 && !received_sigterm) {
        OutputStream *ost = NULL;
        int64_t min_pts = INT64_MAX;

        /* choose output stream with the lowest timestamp */
        for (i = 0; i < nb_output_streams; i++) {
            int64_t pts;

            MUTEX_LOCK(&output_streams[i]->data_lock);
            pts = output_streams[i]->sync_opts;
            MUTEX_UNLOCK(&output_streams[i]->data_lock);

            if (output_streams[i]->filter && !output_streams[i]->filter->graph->graph &&
                !output_streams[i]->filter->graph->nb_inputs) {
                ret = configure_filtergraph(output_streams[i]->filter->graph);
                if (ret < 0) {
                    av_log(NULL, AV_LOG_ERROR, "Error reinitializing filters!\n");
                    return ret;
                }
            }

            if (!output_streams[i]->filter || output_streams[i]->finished ||
                !output_streams[i]->filter->graph->graph)
                continue;

            pts = av_rescale_q(pts, output_streams[i]->enc_ctx->time_base,
                               AV_TIME_BASE_Q);
            if (pts < min_pts) {
                min_pts = pts;
                ost = output_streams[i];
            }
        }

        if (!ost)
            break;

        ret = poll_filter(ost);

        if (ret == AVERROR_EOF) {
            finish_output_stream(ost);
            ret = 0;
        } else if (ret == AVERROR(EAGAIN))
            return 0;
    }

    return ret;
}

static void print_final_stats(int64_t total_size)
{
    uint64_t video_size = 0, audio_size = 0, extra_size = 0, other_size = 0;
    uint64_t data_size = 0;
    float percent = -1.0;
    int i, j;

    for (i = 0; i < nb_output_streams; i++) {
        OutputStream *ost = output_streams[i];
        switch (ost->enc_ctx->codec_type) {
            case AVMEDIA_TYPE_VIDEO: video_size += ost->data_size; break;
            case AVMEDIA_TYPE_AUDIO: audio_size += ost->data_size; break;
            default:                 other_size += ost->data_size; break;
        }
        extra_size += ost->enc_ctx->extradata_size;
        data_size  += ost->data_size;
    }

    if (data_size && total_size >= data_size)
        percent = 100.0 * (total_size - data_size) / data_size;

    av_log(NULL, AV_LOG_INFO, "\n");
    av_log(NULL, AV_LOG_INFO, "video:%1.0fkB audio:%1.0fkB other streams:%1.0fkB global headers:%1.0fkB muxing overhead: ",
           video_size / 1024.0,
           audio_size / 1024.0,
           other_size / 1024.0,
           extra_size / 1024.0);
    if (percent >= 0.0)
        av_log(NULL, AV_LOG_INFO, "%f%%", percent);
    else
        av_log(NULL, AV_LOG_INFO, "unknown");
    av_log(NULL, AV_LOG_INFO, "\n");

    /* print verbose per-stream stats */
    for (i = 0; i < nb_input_files; i++) {
        InputFile *f = input_files[i];
        uint64_t total_packets = 0, total_size = 0;

        av_log(NULL, AV_LOG_VERBOSE, "Input file #%d (%s):\n",
               i, f->ctx->filename);

        for (j = 0; j < f->nb_streams; j++) {
            InputStream *ist = input_streams[f->ist_index + j];
            enum AVMediaType type = ist->dec_ctx->codec_type;

            total_size    += ist->data_size;
            total_packets += ist->nb_packets;

            av_log(NULL, AV_LOG_VERBOSE, "  Input stream #%d:%d (%s): ",
                   i, j, media_type_string(type));
            av_log(NULL, AV_LOG_VERBOSE, "%"PRIu64" packets read (%"PRIu64" bytes); ",
                   ist->nb_packets, ist->data_size);

            if (ist->decoding_needed) {
                av_log(NULL, AV_LOG_VERBOSE, "%"PRIu64" frames decoded",
                       ist->frames_decoded);
                if (type == AVMEDIA_TYPE_AUDIO)
                    av_log(NULL, AV_LOG_VERBOSE, " (%"PRIu64" samples)", ist->samples_decoded);
                av_log(NULL, AV_LOG_VERBOSE, "; ");
            }

            av_log(NULL, AV_LOG_VERBOSE, "\n");
        }

        av_log(NULL, AV_LOG_VERBOSE, "  Total: %"PRIu64" packets (%"PRIu64" bytes) demuxed\n",
               total_packets, total_size);
    }

    for (i = 0; i < nb_output_files; i++) {
        OutputFile *of = output_files[i];
        uint64_t total_packets = 0, total_size = 0;

        av_log(NULL, AV_LOG_VERBOSE, "Output file #%d (%s):\n",
               i, of->ctx->filename);

        for (j = 0; j < of->ctx->nb_streams; j++) {
            OutputStream *ost = output_streams[of->ost_index + j];
            enum AVMediaType type = ost->enc_ctx->codec_type;

            total_size    += ost->data_size;
            total_packets += ost->packets_written;

            av_log(NULL, AV_LOG_VERBOSE, "  Output stream #%d:%d (%s): ",
                   i, j, media_type_string(type));
            if (ost->encoding_needed) {
                av_log(NULL, AV_LOG_VERBOSE, "%"PRIu64" frames encoded",
                       ost->frames_encoded);
                if (type == AVMEDIA_TYPE_AUDIO)
                    av_log(NULL, AV_LOG_VERBOSE, " (%"PRIu64" samples)", ost->samples_encoded);
                av_log(NULL, AV_LOG_VERBOSE, "; ");
            }

            av_log(NULL, AV_LOG_VERBOSE, "%"PRIu64" packets muxed (%"PRIu64" bytes); ",
                   ost->packets_written, ost->data_size);

            av_log(NULL, AV_LOG_VERBOSE, "\n");
        }

        av_log(NULL, AV_LOG_VERBOSE, "  Total: %"PRIu64" packets (%"PRIu64" bytes) muxed\n",
               total_packets, total_size);
    }
}

static void print_report(int is_last_report, int64_t timer_start)
{
    char buf[1024];
    OutputStream *ost;
    AVFormatContext *oc;
    int64_t total_size = 0;
    AVCodecContext *enc;
    int frame_number, vid, i;
    double bitrate, ti1, pts;
    static int64_t last_time = -1;
    static int qp_histogram[52];

    if (!print_stats && !is_last_report)
        return;

    if (!is_last_report) {
        int64_t cur_time;
        /* display the report every 0.5 seconds */
        cur_time = av_gettime_relative();
        if (last_time == -1) {
            last_time = cur_time;
            return;
        }
        if ((cur_time - last_time) < 500000)
            return;
        last_time = cur_time;
    }


    oc = output_files[0]->ctx;
    if (oc->pb) {
        total_size = avio_size(oc->pb);
        if (total_size <= 0) // FIXME improve avio_size() so it works with non seekable output too
            total_size = avio_tell(oc->pb);
        if (total_size < 0) {
            char errbuf[128];
            av_strerror(total_size, errbuf, sizeof(errbuf));
            av_log(NULL, AV_LOG_VERBOSE, "Bitrate not available, "
                   "avio_tell() failed: %s\n", errbuf);
            total_size = 0;
        }
    }

    buf[0] = '\0';
    ti1 = 1e10;
    vid = 0;
    for (i = 0; i < nb_output_streams; i++) {
        float q = -1;

        ost = output_streams[i];
        MUTEX_LOCK(&ost->data_lock);

        enc = ost->enc_ctx;
        if (!ost->stream_copy)
            q = ost->quality / (float) FF_QP2LAMBDA;
        frame_number = ost->frame_number;

        if (vid && enc->codec_type == AVMEDIA_TYPE_VIDEO) {
            snprintf(buf + strlen(buf), sizeof(buf) - strlen(buf), "q=%2.1f ", q);
        }
        if (!vid && enc->codec_type == AVMEDIA_TYPE_VIDEO) {
            float t = (av_gettime_relative() - timer_start) / 1000000.0;

            snprintf(buf + strlen(buf), sizeof(buf) - strlen(buf), "frame=%5d avg_fps=%3d cur_fps=%3d q=%3.1f ",
                     frame_number, (t > 1) ? (int)(frame_number / t + 0.5) : 0, ost->current_fps, q);
            if (is_last_report)
                snprintf(buf + strlen(buf), sizeof(buf) - strlen(buf), "L");
            if (qp_hist) {
                int j;
                int qp = lrintf(q);
                if (qp >= 0 && qp < FF_ARRAY_ELEMS(qp_histogram))
                    qp_histogram[qp]++;
                for (j = 0; j < 32; j++)
                    snprintf(buf + strlen(buf), sizeof(buf) - strlen(buf), "%X", (int)lrintf(log2(qp_histogram[j] + 1)));
            }

#if FF_API_CODED_FRAME && FF_API_ERROR_FRAME
FF_DISABLE_DEPRECATION_WARNINGS
            if (enc->flags & AV_CODEC_FLAG_PSNR) {
                int j;
                double error, error_sum = 0;
                double scale, scale_sum = 0;
                char type[3] = { 'Y','U','V' };
                snprintf(buf + strlen(buf), sizeof(buf) - strlen(buf), "PSNR=");
                for (j = 0; j < 3; j++) {
                    if (is_last_report) {
                        error = enc->error[j];
                        scale = enc->width * enc->height * 255.0 * 255.0 * frame_number;
                    } else {
                        error = enc->coded_frame->error[j];
                        scale = enc->width * enc->height * 255.0 * 255.0;
                    }
                    if (j)
                        scale /= 4;
                    error_sum += error;
                    scale_sum += scale;
                    snprintf(buf + strlen(buf), sizeof(buf) - strlen(buf), "%c:%2.2f ", type[j], psnr(error / scale));
                }
                snprintf(buf + strlen(buf), sizeof(buf) - strlen(buf), "*:%2.2f ", psnr(error_sum / scale_sum));
            }
FF_ENABLE_DEPRECATION_WARNINGS
#endif
            vid = 1;
        }
        /* compute min output value */
        pts = (double)ost->last_mux_dts * av_q2d(ost->st->time_base);
        MUTEX_UNLOCK(&ost->data_lock);

        if ((pts < ti1) && (pts > 0))
            ti1 = pts;
    }
    if (ti1 < 0.01)
        ti1 = 0.01;

    bitrate = (double)(total_size * 8) / ti1 / 1000.0;

    snprintf(buf + strlen(buf), sizeof(buf) - strlen(buf),
            "size=%8.0fkB time=%0.2f bitrate=%6.1fkbits/s",
            (double)total_size / 1024, ti1, bitrate);

    for (i = 0; i < nb_input_files; i++) {
        AVFormatContext *is = input_files[i]->ctx;
        int dropped_frames = 0;

        for (int s = 0; s < is->nb_streams; ++s) {
            dropped_frames += is->streams[s]->dropped_frames;
        }

        snprintf(buf + strlen(buf), sizeof(buf) - strlen(buf), " frame drop=%d", dropped_frames);
    }

    if (nb_frames_drop)
        snprintf(buf + strlen(buf), sizeof(buf) - strlen(buf), " drop=%d",
                 nb_frames_drop);

    av_log(NULL, AV_LOG_INFO, "%s    \r", buf);

    fflush(stderr);

    if (is_last_report)
        print_final_stats(total_size);

}

static void flush_encoders(void)
{
    int i, ret;

    for (i = 0; i < nb_output_streams; i++) {
        OutputStream   *ost = output_streams[i];
        AVCodecContext *enc = ost->enc_ctx;
        OutputFile      *of = output_files[ost->file_index];
        int stop_encoding = 0;

        if (!ost->encoding_needed)
            continue;

        if (enc->codec_type == AVMEDIA_TYPE_AUDIO && enc->frame_size <= 1)
            continue;

        if (enc->codec_type != AVMEDIA_TYPE_VIDEO && enc->codec_type != AVMEDIA_TYPE_AUDIO)
            continue;

        avcodec_send_frame(enc, NULL);

        for (;;) {
            const char *desc = NULL;

            switch (enc->codec_type) {
            case AVMEDIA_TYPE_AUDIO:
                desc   = "Audio";
                break;
            case AVMEDIA_TYPE_VIDEO:
                desc   = "Video";
                break;
            default:
                av_assert0(0);
            }

            if (1) {
                AVPacket pkt;
                av_init_packet(&pkt);
                pkt.data = NULL;
                pkt.size = 0;

                ret = avcodec_receive_packet(enc, &pkt);
                if (ret < 0 && ret != AVERROR_EOF) {
                    av_log(NULL, AV_LOG_FATAL, "%s encoding failed\n", desc);
                    exit_program(1);
                }
                if (ost->logfile && enc->stats_out) {
                    fprintf(ost->logfile, "%s", enc->stats_out);
                }
                output_packet(of, &pkt, ost, ret == AVERROR_EOF);
                if (ret == AVERROR_EOF) {
                    stop_encoding = 1;
                    break;
                }
            }

            if (stop_encoding)
                break;
        }
    }
}

/*
 * Check whether a packet from ist should be written into ost at this time
 */
static int check_output_constraints(InputStream *ist, OutputStream *ost)
{
    OutputFile *of = output_files[ost->file_index];
    int ist_index  = input_files[ist->file_index]->ist_index + ist->st->index;

    if (ost->source_index != ist_index)
        return 0;

    if (of->start_time != AV_NOPTS_VALUE && ist->last_dts < of->start_time)
        return 0;

    return 1;
}

static void do_streamcopy(InputStream *ist, OutputStream *ost, const AVPacket *pkt)
{
    OutputFile *of = output_files[ost->file_index];
    InputFile   *f = input_files [ist->file_index];
<<<<<<< HEAD
    int64_t start_time;
    int64_t ost_tb_start_time;
    AVPacket opkt;
=======
    int64_t start_time = (of->start_time == AV_NOPTS_VALUE) ? 0 : of->start_time;
    int64_t ost_tb_start_time = av_rescale_q(start_time, AV_TIME_BASE_Q, ost->mux_timebase);
    AVPacket opkt = { 0 };
>>>>>>> cbe28bc0

    MUTEX_LOCK(&of->data_lock);
    start_time = (of->start_time == AV_NOPTS_VALUE) ? 0 : of->start_time;
    MUTEX_UNLOCK(&of->data_lock);
    MUTEX_LOCK(&ost->data_lock);

    ost_tb_start_time = av_rescale_q(start_time, AV_TIME_BASE_Q, ost->mux_timebase);

    av_init_packet(&opkt);

    // EOF: flush output bitstream filters.
    if (!pkt) {
        output_packet(of, &opkt, ost, 1);
        return;
    }

    if ((!ost->frame_number && !(pkt->flags & AV_PKT_FLAG_KEY)) &&
        !ost->copy_initial_nonkeyframes)
    {
        MUTEX_UNLOCK(&ost->data_lock);
        return;
    }

    if (of->recording_time != INT64_MAX &&
        ist->last_dts >= of->recording_time + start_time) {
        ost->finished = 1;
        MUTEX_UNLOCK(&ost->data_lock);
        return;
    }

    if (f->recording_time != INT64_MAX) {
        start_time = f->ctx->start_time;
        if (f->start_time != AV_NOPTS_VALUE)
            start_time += f->start_time;
        if (ist->last_dts >= f->recording_time + start_time) {
            ost->finished = 1;
            MUTEX_UNLOCK(&ost->data_lock);
            return;
        }
    }

    /* force the input stream PTS */
    if (ost->enc_ctx->codec_type == AVMEDIA_TYPE_VIDEO)
        ost->sync_opts++;

    if (pkt->pts != AV_NOPTS_VALUE)
        opkt.pts = av_rescale_q(pkt->pts, ist->st->time_base, ost->mux_timebase) - ost_tb_start_time;
    else
        opkt.pts = AV_NOPTS_VALUE;

    if (pkt->dts == AV_NOPTS_VALUE)
        opkt.dts = av_rescale_q(ist->last_dts, AV_TIME_BASE_Q, ost->mux_timebase);
    else
        opkt.dts = av_rescale_q(pkt->dts, ist->st->time_base, ost->mux_timebase);
    opkt.dts -= ost_tb_start_time;

    opkt.duration = av_rescale_q(pkt->duration, ist->st->time_base, ost->mux_timebase);
    opkt.flags    = pkt->flags;

    // FIXME remove the following 2 lines they shall be replaced by the bitstream filters
    if (  ost->enc_ctx->codec_id != AV_CODEC_ID_H264
       && ost->enc_ctx->codec_id != AV_CODEC_ID_MPEG1VIDEO
       && ost->enc_ctx->codec_id != AV_CODEC_ID_MPEG2VIDEO
       && ost->enc_ctx->codec_id != AV_CODEC_ID_VC1
       ) {
        if (av_parser_change(ost->parser, ost->parser_avctx,
                             &opkt.data, &opkt.size,
                             pkt->data, pkt->size,
                             pkt->flags & AV_PKT_FLAG_KEY)) {
            opkt.buf = av_buffer_create(opkt.data, opkt.size, av_buffer_default_free, NULL, 0);
            if (!opkt.buf)
                exit_program(1);
        } else if (pkt->data != NULL) {
            opkt.buf = av_buffer_alloc(pkt->size);
            memcpy(opkt.buf->data, pkt->data, pkt->size);
            opkt.size = pkt->size;
            opkt.data = opkt.buf->data;
        }
    } else {
        opkt.data = pkt->data;
        opkt.size = pkt->size;
    }

    MUTEX_UNLOCK(&ost->data_lock);
    MUTEX_LOCK(&of->fifo_lock);
    output_packet(of, &opkt, ost, 0);
    MUTEX_UNLOCK(&of->fifo_lock);
}

static int ifilter_send_frame(InputFilter *ifilter, AVFrame *frame)
{
    FilterGraph *fg = ifilter->graph;
    int need_reinit, ret, i;

    /* determine if the parameters for this input changed */
    need_reinit = ifilter->format != frame->format;
    if (!!ifilter->hw_frames_ctx != !!frame->hw_frames_ctx ||
        (ifilter->hw_frames_ctx && ifilter->hw_frames_ctx->data != frame->hw_frames_ctx->data))
        need_reinit = 1;

    switch (ifilter->ist->st->codecpar->codec_type) {
    case AVMEDIA_TYPE_AUDIO:
        need_reinit |= ifilter->sample_rate    != frame->sample_rate ||
                       ifilter->channel_layout != frame->channel_layout;
        break;
    case AVMEDIA_TYPE_VIDEO:
        need_reinit |= ifilter->width  != frame->width ||
                       ifilter->height != frame->height;
        break;
    }

    if (need_reinit) {
        ret = ifilter_parameters_from_frame(ifilter, frame);
        if (ret < 0)
            return ret;
    }

    /* (re)init the graph if possible, otherwise buffer the frame and return */
    if (need_reinit || !fg->graph) {
        for (i = 0; i < fg->nb_inputs; i++) {
            if (fg->inputs[i]->format < 0) {
                AVFrame *tmp = av_frame_clone(frame);
                if (!tmp)
                    return AVERROR(ENOMEM);
                av_frame_unref(frame);

                if (!av_fifo_space(ifilter->frame_queue)) {
                    ret = av_fifo_realloc2(ifilter->frame_queue, 2 * av_fifo_size(ifilter->frame_queue));
                    if (ret < 0)
                        return ret;
                }
                av_fifo_generic_write(ifilter->frame_queue, &tmp, sizeof(tmp), NULL);
                return 0;
            }
        }

        ret = poll_filters();
        if (ret < 0 && ret != AVERROR_EOF) {
            char errbuf[128];
            av_strerror(ret, errbuf, sizeof(errbuf));

            av_log(NULL, AV_LOG_ERROR, "Error while filtering: %s\n", errbuf);
            return ret;
        }

        ret = configure_filtergraph(fg);
        if (ret < 0) {
            av_log(NULL, AV_LOG_ERROR, "Error reinitializing filters!\n");
            return ret;
        }
    }

    ret = av_buffersrc_add_frame(ifilter->filter, frame);
    if (ret < 0) {
        av_log(NULL, AV_LOG_ERROR, "Error while filtering\n");
        return ret;
    }

    return 0;
}

static int ifilter_send_eof(InputFilter *ifilter)
{
    int i, j, ret;

    ifilter->eof = 1;

    if (ifilter->filter) {
        ret = av_buffersrc_add_frame(ifilter->filter, NULL);
        if (ret < 0)
            return ret;
    } else {
        // the filtergraph was never configured
        FilterGraph *fg = ifilter->graph;
        for (i = 0; i < fg->nb_inputs; i++)
            if (!fg->inputs[i]->eof)
                break;
        if (i == fg->nb_inputs) {
            // All the input streams have finished without the filtergraph
            // ever being configured.
            // Mark the output streams as finished.
            for (j = 0; j < fg->nb_outputs; j++)
                finish_output_stream(fg->outputs[j]->ost);
        }
    }

    return 0;
}

// This does not quite work like avcodec_decode_audio4/avcodec_decode_video2.
// There is the following difference: if you got a frame, you must call
// it again with pkt=NULL. pkt==NULL is treated differently from pkt.size==0
// (pkt==NULL means get more output, pkt.size==0 is a flush/drain packet)
static int decode(AVCodecContext *avctx, AVFrame *frame, int *got_frame, AVPacket *pkt)
{
    int ret;

    *got_frame = 0;

    if (pkt) {
        ret = avcodec_send_packet(avctx, pkt);
        // In particular, we don't expect AVERROR(EAGAIN), because we read all
        // decoded frames with avcodec_receive_frame() until done.
        if (ret < 0)
            return ret == AVERROR_EOF ? 0 : ret;
    }

    ret = avcodec_receive_frame(avctx, frame);
    if (ret < 0 && ret != AVERROR(EAGAIN) && ret != AVERROR_EOF)
        return ret;
    if (ret >= 0)
        *got_frame = 1;

    return 0;
}

int guess_input_channel_layout(InputStream *ist)
{
    AVCodecContext *dec = ist->dec_ctx;

    if (!dec->channel_layout) {
        char layout_name[256];

        dec->channel_layout = av_get_default_channel_layout(dec->channels);
        if (!dec->channel_layout)
            return 0;
        av_get_channel_layout_string(layout_name, sizeof(layout_name),
                                     dec->channels, dec->channel_layout);
        av_log(NULL, AV_LOG_WARNING, "Guessed Channel Layout for Input Stream "
               "#%d.%d : %s\n", ist->file_index, ist->st->index, layout_name);
    }
    return 1;
}

static int decode_audio(InputStream *ist, AVPacket *pkt, int *got_output,
                        int *decode_failed)
{
    AVFrame *decoded_frame, *f;
    AVCodecContext *avctx = ist->dec_ctx;
    int i, ret, err = 0;

    if (!ist->decoded_frame && !(ist->decoded_frame = av_frame_alloc()))
        return AVERROR(ENOMEM);
    if (!ist->filter_frame && !(ist->filter_frame = av_frame_alloc()))
        return AVERROR(ENOMEM);
    decoded_frame = ist->decoded_frame;

    ret = decode(avctx, decoded_frame, got_output, pkt);
    if (ret < 0)
        *decode_failed = 1;
    if (!*got_output || ret < 0)
        return ret;

    ist->samples_decoded += decoded_frame->nb_samples;
    ist->frames_decoded++;

    /* if the decoder provides a pts, use it instead of the last packet pts.
       the decoder could be delaying output by a packet or more. */
    if (decoded_frame->pts != AV_NOPTS_VALUE)
        ist->next_dts = av_rescale_q(decoded_frame->pts, ist->st->time_base, AV_TIME_BASE_Q);
    else if (pkt && pkt->pts != AV_NOPTS_VALUE) {
        decoded_frame->pts = pkt->pts;
    }

    if (decoded_frame->pts != AV_NOPTS_VALUE)
        decoded_frame->pts = av_rescale_q(decoded_frame->pts,
                                          ist->st->time_base,
                                          (AVRational){1, avctx->sample_rate});
    ist->nb_samples = decoded_frame->nb_samples;
    for (i = 0; i < ist->nb_filters; i++) {
        if (i < ist->nb_filters - 1) {
            f = ist->filter_frame;
            err = av_frame_ref(f, decoded_frame);
            if (err < 0)
                break;
        } else
            f = decoded_frame;

        err = ifilter_send_frame(ist->filters[i], f);
        if (err < 0)
            break;
    }

    av_frame_unref(ist->filter_frame);
    av_frame_unref(decoded_frame);
    return err < 0 ? err : ret;
}

static int decode_video(InputStream *ist, AVPacket *pkt, int *got_output,
                        int *decode_failed)
{
    AVFrame *decoded_frame, *f;
    int i, ret = 0, err = 0;

    if (!ist->decoded_frame && !(ist->decoded_frame = av_frame_alloc()))
        return AVERROR(ENOMEM);
    if (!ist->filter_frame && !(ist->filter_frame = av_frame_alloc()))
        return AVERROR(ENOMEM);
    decoded_frame = ist->decoded_frame;

    ret = decode(ist->dec_ctx, decoded_frame, got_output, pkt);
    if (ret < 0)
        *decode_failed = 1;
    if (!*got_output || ret < 0)
        return ret;

    ist->frames_decoded++;

    if (ist->hwaccel_retrieve_data && decoded_frame->format == ist->hwaccel_pix_fmt) {
        err = ist->hwaccel_retrieve_data(ist->dec_ctx, decoded_frame);
        if (err < 0)
            goto fail;
    }
    ist->hwaccel_retrieved_pix_fmt = decoded_frame->format;

    decoded_frame->pts = guess_correct_pts(&ist->pts_ctx, decoded_frame->pts,
                                           decoded_frame->pkt_dts);
    if (ist->framerate.num)
        decoded_frame->pts = ist->cfr_next_pts++;

    if (ist->st->sample_aspect_ratio.num)
        decoded_frame->sample_aspect_ratio = ist->st->sample_aspect_ratio;

    for (i = 0; i < ist->nb_filters; i++) {
        if (i < ist->nb_filters - 1) {
            f = ist->filter_frame;
            err = av_frame_ref(f, decoded_frame);
            if (err < 0)
                break;
        } else
            f = decoded_frame;

        err = ifilter_send_frame(ist->filters[i], f);
        if (err < 0)
            break;
    }

fail:
    av_frame_unref(ist->filter_frame);
    av_frame_unref(decoded_frame);
    return err < 0 ? err : ret;
}

static int transcode_subtitles(InputStream *ist, AVPacket *pkt, int *got_output,
                               int *decode_failed)
{
    AVSubtitle subtitle;
    int i, ret = avcodec_decode_subtitle2(ist->dec_ctx,
                                          &subtitle, got_output, pkt);
    if (ret < 0) {
        *decode_failed = 1;
        return ret;
    }
    if (!*got_output)
        return ret;

    ist->frames_decoded++;

    for (i = 0; i < nb_output_streams; i++) {
        OutputStream *ost = output_streams[i];

        if (!check_output_constraints(ist, ost) || !ost->encoding_needed)
            continue;

        do_subtitle_out(output_files[ost->file_index], ost, ist, &subtitle, pkt->pts);
    }

    avsubtitle_free(&subtitle);
    return ret;
}

static int send_filter_eof(InputStream *ist)
{
    int i, ret;
    for (i = 0; i < ist->nb_filters; i++) {
        ret = ifilter_send_eof(ist->filters[i]);
        if (ret < 0)
            return ret;
    }
    return 0;
}

/* pkt = NULL means EOF (needed to flush decoder buffers) */
static void process_input_packet(InputStream *ist, const AVPacket *pkt, int no_eof)
{
    int i;
    int repeating = 0;
    AVPacket avpkt;

    if (ist->next_dts == AV_NOPTS_VALUE)
        ist->next_dts = ist->last_dts;

    if (!pkt) {
        /* EOF handling */
        av_init_packet(&avpkt);
        avpkt.data = NULL;
        avpkt.size = 0;
    } else {
        avpkt = *pkt;
    }

    if (pkt && pkt->dts != AV_NOPTS_VALUE)
        ist->next_dts = ist->last_dts = av_rescale_q(pkt->dts, ist->st->time_base, AV_TIME_BASE_Q);

    // while we have more to decode or while the decoder did output something on EOF
    while (ist->decoding_needed && (!pkt || avpkt.size > 0)) {
        int ret = 0;
        int got_output = 0;
        int decode_failed = 0;

        if (!repeating)
            ist->last_dts = ist->next_dts;

        switch (ist->dec_ctx->codec_type) {
        case AVMEDIA_TYPE_AUDIO:
            ret = decode_audio    (ist, repeating ? NULL : &avpkt, &got_output,
                                   &decode_failed);
            break;
        case AVMEDIA_TYPE_VIDEO:
            ret = decode_video    (ist, repeating ? NULL : &avpkt, &got_output,
                                   &decode_failed);
            if (repeating && !got_output)
                ;
            else if (pkt && pkt->duration)
                ist->next_dts += av_rescale_q(pkt->duration, ist->st->time_base, AV_TIME_BASE_Q);
            else if (ist->st->avg_frame_rate.num)
                ist->next_dts += av_rescale_q(1, av_inv_q(ist->st->avg_frame_rate),
                                              AV_TIME_BASE_Q);
            else if (ist->dec_ctx->framerate.num != 0) {
                int ticks      = ist->st->parser ? ist->st->parser->repeat_pict + 1 :
                                                   ist->dec_ctx->ticks_per_frame;
                ist->next_dts += av_rescale_q(ticks, ist->dec_ctx->framerate, AV_TIME_BASE_Q);
            }
            break;
        case AVMEDIA_TYPE_SUBTITLE:
            if (repeating)
                break;
            ret = transcode_subtitles(ist, &avpkt, &got_output, &decode_failed);
            break;
        default:
            return;
        }

        if (ret < 0) {
            if (decode_failed) {
                av_log(NULL, AV_LOG_ERROR, "Error while decoding stream #%d:%d\n",
                       ist->file_index, ist->st->index);
            } else {
                av_log(NULL, AV_LOG_FATAL, "Error while processing the decoded "
                       "data for stream #%d:%d\n", ist->file_index, ist->st->index);
            }
            if (!decode_failed || exit_on_error)
                exit_program(1);
            break;
        }

        if (!got_output)
            break;

        repeating = 1;
    }

    /* after flushing, send an EOF on all the filter inputs attached to the stream */
    /* except when looping we need to flush but not to send an EOF */
    if (!pkt && ist->decoding_needed && !no_eof) {
        int ret = send_filter_eof(ist);
        if (ret < 0) {
            av_log(NULL, AV_LOG_FATAL, "Error marking filters as finished\n");
            exit_program(1);
        }
    }

    /* handle stream copy */
    if (!ist->decoding_needed) {
        ist->last_dts = ist->next_dts;
        switch (ist->dec_ctx->codec_type) {
        case AVMEDIA_TYPE_AUDIO:
            ist->next_dts += ((int64_t)AV_TIME_BASE * ist->dec_ctx->frame_size) /
                             ist->dec_ctx->sample_rate;
            break;
        case AVMEDIA_TYPE_VIDEO:
            if (ist->dec_ctx->framerate.num != 0) {
                int ticks = ist->st->parser ? ist->st->parser->repeat_pict + 1 : ist->dec_ctx->ticks_per_frame;
                ist->next_dts += ((int64_t)AV_TIME_BASE *
                                  ist->dec_ctx->framerate.den * ticks) /
                                  ist->dec_ctx->framerate.num;
            }
            break;
        }
    }
    for (i = 0; i < nb_output_streams; i++) {
        OutputStream *ost = output_streams[i];

        if (!check_output_constraints(ist, ost) || ost->encoding_needed)
            continue;

        do_streamcopy(ist, ost, pkt);
    }

    return;
}

static void print_sdp(void)
{
    char sdp[16384];
    int i;
    AVFormatContext **avc;

    for (i = 0; i < nb_output_files; i++) {
        if (!output_files[i]->header_written)
            return;
    }

    avc = av_malloc(sizeof(*avc) * nb_output_files);
    if (!avc)
        exit_program(1);
    for (i = 0; i < nb_output_files; i++)
        avc[i] = output_files[i]->ctx;

    av_sdp_create(avc, nb_output_files, sdp, sizeof(sdp));
    printf("SDP:\n%s\n", sdp);
    fflush(stdout);
    av_freep(&avc);
}

static enum AVPixelFormat get_format(AVCodecContext *s, const enum AVPixelFormat *pix_fmts)
{
    InputStream *ist = s->opaque;
    const enum AVPixelFormat *p;
    int ret;

    for (p = pix_fmts; *p != AV_PIX_FMT_NONE; p++) {
        const AVPixFmtDescriptor *desc = av_pix_fmt_desc_get(*p);
        const AVCodecHWConfig  *config = NULL;
        int i;

        if (!(desc->flags & AV_PIX_FMT_FLAG_HWACCEL))
            break;

        if (ist->hwaccel_id == HWACCEL_GENERIC ||
            ist->hwaccel_id == HWACCEL_AUTO) {
            for (i = 0;; i++) {
                config = avcodec_get_hw_config(s->codec, i);
                if (!config)
                    break;
                if (!(config->methods &
                      AV_CODEC_HW_CONFIG_METHOD_HW_DEVICE_CTX))
                    continue;
                if (config->pix_fmt == *p)
                    break;
            }
        }
        if (config) {
            if (config->device_type != ist->hwaccel_device_type) {
                // Different hwaccel offered, ignore.
                continue;
            }

            ret = hwaccel_decode_init(s);
            if (ret < 0) {
                if (ist->hwaccel_id == HWACCEL_GENERIC) {
                    av_log(NULL, AV_LOG_FATAL,
                           "%s hwaccel requested for input stream #%d:%d, "
                           "but cannot be initialized.\n",
                           av_hwdevice_get_type_name(config->device_type),
                           ist->file_index, ist->st->index);
                    return AV_PIX_FMT_NONE;
                }
                continue;
            }
        } else {
            const HWAccel *hwaccel = NULL;
            int i;
            for (i = 0; hwaccels[i].name; i++) {
                if (hwaccels[i].pix_fmt == *p) {
                    hwaccel = &hwaccels[i];
                    break;
                }
            }
            if (!hwaccel) {
                // No hwaccel supporting this pixfmt.
                continue;
            }
            if (hwaccel->id != ist->hwaccel_id) {
                // Does not match requested hwaccel.
                continue;
            }

            ret = hwaccel->init(s);
            if (ret < 0) {
                av_log(NULL, AV_LOG_FATAL,
                       "%s hwaccel requested for input stream #%d:%d, "
                       "but cannot be initialized.\n", hwaccel->name,
                       ist->file_index, ist->st->index);
                return AV_PIX_FMT_NONE;
            }
        }

        if (ist->hw_frames_ctx) {
            s->hw_frames_ctx = av_buffer_ref(ist->hw_frames_ctx);
            if (!s->hw_frames_ctx)
                return AV_PIX_FMT_NONE;
        }

        ist->hwaccel_pix_fmt = *p;
        break;
    }

    return *p;
}

static int get_buffer(AVCodecContext *s, AVFrame *frame, int flags)
{
    InputStream *ist = s->opaque;

    if (ist->hwaccel_get_buffer && frame->format == ist->hwaccel_pix_fmt)
        return ist->hwaccel_get_buffer(s, frame, flags);

    return avcodec_default_get_buffer2(s, frame, flags);
}

static int init_input_stream(int ist_index, char *error, int error_len)
{
    int ret;
    InputStream *ist = input_streams[ist_index];

    if (ist->decoding_needed) {
        AVCodec *codec = ist->dec;
        if (!codec) {
            snprintf(error, error_len, "Decoder (codec id %d) not found for input stream #%d:%d",
                    ist->dec_ctx->codec_id, ist->file_index, ist->st->index);
            return AVERROR(EINVAL);
        }

        ist->dec_ctx->opaque                = ist;
        ist->dec_ctx->get_format            = get_format;
        ist->dec_ctx->get_buffer2           = get_buffer;
        ist->dec_ctx->thread_safe_callbacks = 1;

        av_opt_set_int(ist->dec_ctx, "refcounted_frames", 1, 0);

        if (!av_dict_get(ist->decoder_opts, "threads", NULL, 0))
            av_dict_set(&ist->decoder_opts, "threads", "auto", 0);

        ret = hw_device_setup_for_decode(ist);
        if (ret < 0) {
            char errbuf[128];
            av_strerror(ret, errbuf, sizeof(errbuf));
            snprintf(error, error_len, "Device setup failed for "
                     "decoder on input stream #%d:%d : %s",
                     ist->file_index, ist->st->index, errbuf);
            return ret;
        }

        if ((ret = avcodec_open2(ist->dec_ctx, codec, &ist->decoder_opts)) < 0) {
            char errbuf[128];
            if (ret == AVERROR_EXPERIMENTAL)
                abort_codec_experimental(codec, 0);

            av_strerror(ret, errbuf, sizeof(errbuf));

            snprintf(error, error_len,
                     "Error while opening decoder for input stream "
                     "#%d:%d : %s",
                     ist->file_index, ist->st->index, errbuf);
            return ret;
        }
        assert_avoptions(ist->decoder_opts);
    }

    ist->last_dts = ist->st->avg_frame_rate.num ? - ist->dec_ctx->has_b_frames * AV_TIME_BASE / av_q2d(ist->st->avg_frame_rate) : 0;
    ist->next_dts = AV_NOPTS_VALUE;
    init_pts_correction(&ist->pts_ctx);

    return 0;
}

static InputStream *get_input_stream(OutputStream *ost)
{
    if (ost->source_index >= 0)
        return input_streams[ost->source_index];

    if (ost->filter) {
        FilterGraph *fg = ost->filter->graph;
        int i;

        for (i = 0; i < fg->nb_inputs; i++)
            if (fg->inputs[i]->ist->dec_ctx->codec_type == ost->enc_ctx->codec_type)
                return fg->inputs[i]->ist;
    }

    return NULL;
}

/* open the muxer when all the streams are initialized */
static int check_init_output_file(OutputFile *of, int file_index)
{
    int ret, i;

    for (i = 0; i < of->ctx->nb_streams; i++) {
        OutputStream *ost = output_streams[of->ost_index + i];
        if (!ost->initialized)
            return 0;
    }

    of->ctx->interrupt_callback = int_cb;

    ret = avformat_write_header(of->ctx, &of->opts);
    if (ret < 0) {
        char errbuf[128];

        av_strerror(ret, errbuf, sizeof(errbuf));

        av_log(NULL, AV_LOG_ERROR,
               "Could not write header for output file #%d "
               "(incorrect codec parameters ?): %s",
               file_index, errbuf);
        return ret;
    }
    assert_avoptions(of->opts);

    MUTEX_LOCK(&of->fifo_lock);

    of->header_written = 1;

    av_dump_format(of->ctx, file_index, of->ctx->filename, 1);

    if (want_sdp)
        print_sdp();

    /* flush the muxing queues */
    for (i = 0; i < of->ctx->nb_streams; i++) {
        OutputStream *ost = output_streams[of->ost_index + i];

        while (av_fifo_size(ost->muxing_queue)) {
            AVPacket pkt;
            av_fifo_generic_read(ost->muxing_queue, &pkt, sizeof(pkt), NULL);
            write_packet(of, &pkt, ost);
        }
    }

    MUTEX_UNLOCK(&of->fifo_lock);

    return 0;
}

static int init_output_bsfs(OutputStream *ost)
{
    AVBSFContext *ctx;
    int i, ret;

    if (!ost->nb_bitstream_filters)
        return 0;

    for (i = 0; i < ost->nb_bitstream_filters; i++) {
        ctx = ost->bsf_ctx[i];

        ret = avcodec_parameters_copy(ctx->par_in,
                                      i ? ost->bsf_ctx[i - 1]->par_out : ost->st->codecpar);
        if (ret < 0)
            return ret;

        ctx->time_base_in = i ? ost->bsf_ctx[i - 1]->time_base_out : ost->st->time_base;

        ret = av_bsf_init(ctx);
        if (ret < 0) {
            av_log(NULL, AV_LOG_ERROR, "Error initializing bitstream filter: %s\n",
                   ctx->filter->name);
            return ret;
        }
    }

    ret = avcodec_parameters_copy(ost->st->codecpar, ctx->par_out);
    if (ret < 0)
        return ret;

    ost->st->time_base = ctx->time_base_out;

    return 0;
}

static int init_output_stream_streamcopy(OutputStream *ost)
{
    OutputFile *of = output_files[ost->file_index];
    InputStream *ist = get_input_stream(ost);
    AVCodecParameters *par_dst = ost->st->codecpar;
    AVCodecParameters *par_src = ist->st->codecpar;
    AVRational sar;
    uint32_t codec_tag = par_dst->codec_tag;
    int i, ret;

    if (!codec_tag) {
        if (!of->ctx->oformat->codec_tag ||
             av_codec_get_id (of->ctx->oformat->codec_tag, par_src->codec_tag) == par_src->codec_id ||
             av_codec_get_tag(of->ctx->oformat->codec_tag, par_src->codec_id) <= 0)
            codec_tag = par_src->codec_tag;
    }

    ret = avcodec_parameters_copy(par_dst, par_src);
    if (ret < 0)
        return ret;

    par_dst->codec_tag = codec_tag;

    ost->st->disposition = ist->st->disposition;

    ost->st->time_base = ist->st->time_base;

    if (ost->bitrate_override)
        par_dst->bit_rate = ost->bitrate_override;

    if (ist->st->nb_side_data) {
        ost->st->side_data = av_realloc_array(NULL, ist->st->nb_side_data,
                                              sizeof(*ist->st->side_data));
        if (!ost->st->side_data)
            return AVERROR(ENOMEM);

        for (i = 0; i < ist->st->nb_side_data; i++) {
            const AVPacketSideData *sd_src = &ist->st->side_data[i];
            AVPacketSideData *sd_dst = &ost->st->side_data[i];

            sd_dst->data = av_malloc(sd_src->size);
            if (!sd_dst->data)
                return AVERROR(ENOMEM);
            memcpy(sd_dst->data, sd_src->data, sd_src->size);
            sd_dst->size = sd_src->size;
            sd_dst->type = sd_src->type;
            ost->st->nb_side_data++;
        }
    }

    ost->parser = av_parser_init(par_dst->codec_id);
    ost->parser_avctx = avcodec_alloc_context3(NULL);
    if (!ost->parser_avctx)
        return AVERROR(ENOMEM);

    if (par_dst->codec_type == AVMEDIA_TYPE_VIDEO) {
        if (ost->frame_aspect_ratio)
            sar = av_d2q(ost->frame_aspect_ratio * par_dst->height / par_dst->width, 255);
        else if (ist->st->sample_aspect_ratio.num)
            sar = ist->st->sample_aspect_ratio;
        else
            sar = par_src->sample_aspect_ratio;
        ost->st->sample_aspect_ratio = par_dst->sample_aspect_ratio = sar;
    }

    return 0;
}

static void set_encoder_id(OutputFile *of, OutputStream *ost)
{
    AVDictionaryEntry *e;

    uint8_t *encoder_string;
    int encoder_string_len;
    int format_flags = 0;

    e = av_dict_get(of->opts, "fflags", NULL, 0);
    if (e) {
        const AVOption *o = av_opt_find(of->ctx, "fflags", NULL, 0, 0);
        if (!o)
            return;
        av_opt_eval_flags(of->ctx, o, e->value, &format_flags);
    }

    encoder_string_len = sizeof(LIBAVCODEC_IDENT) + strlen(ost->enc->name) + 2;
    encoder_string     = av_mallocz(encoder_string_len);
    if (!encoder_string)
        exit_program(1);

    if (!(format_flags & AVFMT_FLAG_BITEXACT))
        av_strlcpy(encoder_string, LIBAVCODEC_IDENT " ", encoder_string_len);
    av_strlcat(encoder_string, ost->enc->name, encoder_string_len);
    av_dict_set(&ost->st->metadata, "encoder",  encoder_string,
                AV_DICT_DONT_STRDUP_VAL | AV_DICT_DONT_OVERWRITE);
}

static void parse_forced_key_frames(char *kf, OutputStream *ost,
                                    AVCodecContext *avctx)
{
    char *p;
    int n = 1, i;
    int64_t t;

    for (p = kf; *p; p++)
        if (*p == ',')
            n++;
    ost->forced_kf_count = n;
    ost->forced_kf_pts   = av_malloc(sizeof(*ost->forced_kf_pts) * n);
    if (!ost->forced_kf_pts) {
        av_log(NULL, AV_LOG_FATAL, "Could not allocate forced key frames array.\n");
        exit_program(1);
    }

    p = kf;
    for (i = 0; i < n; i++) {
        char *next = strchr(p, ',');

        if (next)
            *next++ = 0;

        t = parse_time_or_die("force_key_frames", p, 1);
        ost->forced_kf_pts[i] = av_rescale_q(t, AV_TIME_BASE_Q, avctx->time_base);

        p = next;
    }
}

static int init_output_stream_encode(OutputStream *ost)
{
    InputStream *ist = get_input_stream(ost);
    AVCodecContext *enc_ctx = ost->enc_ctx;
    AVCodecContext *dec_ctx = NULL;

    set_encoder_id(output_files[ost->file_index], ost);

    if (ist) {
        ost->st->disposition = ist->st->disposition;

        dec_ctx = ist->dec_ctx;

        enc_ctx->bits_per_raw_sample    = dec_ctx->bits_per_raw_sample;
        enc_ctx->chroma_sample_location = dec_ctx->chroma_sample_location;
    }

    switch (enc_ctx->codec_type) {
    case AVMEDIA_TYPE_AUDIO:
        enc_ctx->sample_fmt     = ost->filter->filter->inputs[0]->format;
        enc_ctx->sample_rate    = ost->filter->filter->inputs[0]->sample_rate;
        enc_ctx->channel_layout = ost->filter->filter->inputs[0]->channel_layout;
        enc_ctx->channels       = av_get_channel_layout_nb_channels(enc_ctx->channel_layout);
        enc_ctx->time_base      = (AVRational){ 1, enc_ctx->sample_rate };
        break;
    case AVMEDIA_TYPE_VIDEO:
        enc_ctx->time_base = ost->filter->filter->inputs[0]->time_base;

        enc_ctx->width  = ost->filter->filter->inputs[0]->w;
        enc_ctx->height = ost->filter->filter->inputs[0]->h;
        enc_ctx->sample_aspect_ratio = ost->st->sample_aspect_ratio =
            ost->frame_aspect_ratio ? // overridden by the -aspect cli option
            av_d2q(ost->frame_aspect_ratio * enc_ctx->height/enc_ctx->width, 255) :
            ost->filter->filter->inputs[0]->sample_aspect_ratio;
        enc_ctx->pix_fmt = ost->filter->filter->inputs[0]->format;

        enc_ctx->framerate = ost->frame_rate;

        ost->st->avg_frame_rate = ost->frame_rate;

        if (dec_ctx &&
            (enc_ctx->width   != dec_ctx->width  ||
             enc_ctx->height  != dec_ctx->height ||
             enc_ctx->pix_fmt != dec_ctx->pix_fmt)) {
            enc_ctx->bits_per_raw_sample = 0;
        }

        if (ost->forced_keyframes)
            parse_forced_key_frames(ost->forced_keyframes, ost,
                                    ost->enc_ctx);
        break;
    case AVMEDIA_TYPE_SUBTITLE:
        enc_ctx->time_base = (AVRational){1, 1000};
        break;
    default:
        abort();
        break;
    }

    return 0;
}

static int init_output_stream(OutputStream *ost, char *error, int error_len)
{
    int ret = 0;
    MUTEX_LOCK(&ost->data_lock);

    if (ost->encoding_needed) {
        AVCodec      *codec = ost->enc;
        AVCodecContext *dec = NULL;
        InputStream *ist;
        AVDictionaryEntry *t = NULL;
        int auto_gop = 0;
        int auto_fps = 0;

        ret = init_output_stream_encode(ost);
        if (ret < 0)
            goto fnc_return;

        if ((ist = get_input_stream(ost)))
            dec = ist->dec_ctx;
        if (dec && dec->subtitle_header) {
            ost->enc_ctx->subtitle_header = av_malloc(dec->subtitle_header_size);
            if (!ost->enc_ctx->subtitle_header) {
                ret = AVERROR(ENOMEM);
                goto fnc_return;
            }
            memcpy(ost->enc_ctx->subtitle_header, dec->subtitle_header, dec->subtitle_header_size);
            ost->enc_ctx->subtitle_header_size = dec->subtitle_header_size;
        }
        if (!av_dict_get(ost->encoder_opts, "threads", NULL, 0))
            av_dict_set(&ost->encoder_opts, "threads", "auto", 0);

        while ((t = av_dict_get(ost->encoder_opts, "", t, AV_DICT_IGNORE_SUFFIX))) {
            if (strcmp(t->key, "auto_gop") == 0 && atoi(t->value)) {
                auto_gop = 1;
            }
            if (strcmp(t->key, "auto_fps") == 0 && atoi(t->value)) {
                auto_fps = 1;
            }
        }

        if (auto_gop || auto_fps)
        {
            if (ist->st->avg_frame_rate.num && ist->st->avg_frame_rate.den) {
                double fps = av_q2d(ist->st->avg_frame_rate);

                if (auto_gop) {
                    int gop = (int)fps;
                    gop += 1;

                    ost->enc_ctx->gop_size = gop;
                }

                if (auto_fps) {
                    ost->enc_ctx->framerate = ost->st->avg_frame_rate = av_d2q(fps, INT_MAX);
                }
            }
            else {
                av_log(NULL, AV_LOG_WARNING,
                   "Failed to detect framerate, auto gop disabled.\n");
            }
        }

        if (ost->filter && ost->filter->filter->inputs[0]->hw_frames_ctx &&
            ((AVHWFramesContext*)ost->filter->filter->inputs[0]->hw_frames_ctx->data)->format ==
            ost->filter->filter->inputs[0]->format) {
            ost->enc_ctx->hw_frames_ctx = av_buffer_ref(ost->filter->filter->inputs[0]->hw_frames_ctx);
            if (!ost->enc_ctx->hw_frames_ctx)
                ret = AVERROR(ENOMEM);
                goto fnc_return;
        } else {
            ret = hw_device_setup_for_encode(ost);
            if (ret < 0) {
                char errbuf[128];
                av_strerror(ret, errbuf, sizeof(errbuf));
                snprintf(error, error_len, "Device setup failed for "
                         "encoder on output stream #%d:%d : %s",
                     ost->file_index, ost->index, errbuf);
                goto fnc_return;
            }
        }

        if ((ret = avcodec_open2(ost->enc_ctx, codec, &ost->encoder_opts)) < 0) {
            if (ret == AVERROR_EXPERIMENTAL)
                abort_codec_experimental(codec, 1);
            snprintf(error, error_len,
                     "Error while opening encoder for output stream #%d:%d - "
                     "maybe incorrect parameters such as bit_rate, rate, width or height",
                    ost->file_index, ost->index);
            goto fnc_return;
        }
        assert_avoptions(ost->encoder_opts);
        if (ost->enc_ctx->bit_rate && ost->enc_ctx->bit_rate < 1000)
            av_log(NULL, AV_LOG_WARNING, "The bitrate parameter is set too low."
                                         "It takes bits/s as argument, not kbits/s\n");

        ret = avcodec_parameters_from_context(ost->st->codecpar, ost->enc_ctx);
        if (ret < 0) {
            av_log(NULL, AV_LOG_FATAL,
                   "Error initializing the output stream codec context.\n");
            exit_program(1);
        }

        if (ost->enc_ctx->nb_coded_side_data) {
            int i;

            ost->st->side_data = av_realloc_array(NULL, ost->enc_ctx->nb_coded_side_data,
                                                  sizeof(*ost->st->side_data));
            if (!ost->st->side_data) {
                ret = AVERROR(ENOMEM);
                goto fnc_return;
            }

            for (i = 0; i < ost->enc_ctx->nb_coded_side_data; i++) {
                const AVPacketSideData *sd_src = &ost->enc_ctx->coded_side_data[i];
                AVPacketSideData *sd_dst = &ost->st->side_data[i];

                sd_dst->data = av_malloc(sd_src->size);
                if (!sd_dst->data) {
                    ret = AVERROR(ENOMEM);
                    goto fnc_return;
                }
                memcpy(sd_dst->data, sd_src->data, sd_src->size);
                sd_dst->size = sd_src->size;
                sd_dst->type = sd_src->type;
                ost->st->nb_side_data++;
            }
        }

        ost->st->time_base = ost->enc_ctx->time_base;

        /* copy over start time side data */
        if (av_stream_get_side_data(ist->st, AV_PKT_DATA_STREAM_START_TIME, NULL)) {
            int64_t *data, *new_data;

            data = (int64_t*)av_stream_get_side_data(ist->st, AV_PKT_DATA_STREAM_START_TIME, NULL);
            new_data = (int64_t*)av_stream_new_side_data(ost->st, AV_PKT_DATA_STREAM_START_TIME, sizeof(int64_t));

            if (new_data) *new_data = *data;
            else av_log(NULL, AV_LOG_WARNING, "Error copying stream side data\n");
        }
    } else if (ost->stream_copy) {
        ret = init_output_stream_streamcopy(ost);
        if (ret < 0)
            goto fnc_return;

        /*
         * FIXME: will the codec context used by the parser during streamcopy
         * This should go away with the new parser API.
         */
        ret = avcodec_parameters_to_context(ost->parser_avctx, ost->st->codecpar);
        if (ret < 0)
            goto fnc_return;
    }

    /* initialize bitstream filters for the output stream
     * needs to be done here, because the codec id for streamcopy is not
     * known until now */
    ret = init_output_bsfs(ost);
    if (ret < 0)
        goto fnc_return;

    ost->mux_timebase = ost->st->time_base;

    ost->initialized = 1;

    ret = check_init_output_file(output_files[ost->file_index], ost->file_index);

fnc_return:

    MUTEX_UNLOCK(&ost->data_lock);

    return ret;
}

static int transcode_init(void)
{
    int ret = 0, i, j, k;
    OutputStream *ost;
    InputStream *ist;
    char error[1024];

    /* init framerate emulation */
    for (i = 0; i < nb_input_files; i++) {
        InputFile *ifile = input_files[i];
        if (ifile->rate_emu)
            for (j = 0; j < ifile->nb_streams; j++)
                input_streams[j + ifile->ist_index]->start = av_gettime_relative();
    }

    /* init input streams */
    for (i = 0; i < nb_input_streams; i++)
        if ((ret = init_input_stream(i, error, sizeof(error))) < 0)
            goto dump_format;

    /* open each encoder */
    for (i = 0; i < nb_output_streams; i++) {
        #if HAVE_PTHREADS
            pthread_mutex_init(&output_streams[i]->data_lock, NULL);
        #endif
        // skip streams fed from filtergraphs until we have a frame for them
        if (output_streams[i]->filter)
            continue;

        ret = init_output_stream(output_streams[i], error, sizeof(error));
        if (ret < 0)
            goto dump_format;
    }


    /* discard unused programs */
    for (i = 0; i < nb_input_files; i++) {
        InputFile *ifile = input_files[i];
        for (j = 0; j < ifile->ctx->nb_programs; j++) {
            AVProgram *p = ifile->ctx->programs[j];
            int discard  = AVDISCARD_ALL;

            for (k = 0; k < p->nb_stream_indexes; k++)
                if (!input_streams[ifile->ist_index + p->stream_index[k]]->discard) {
                    discard = AVDISCARD_DEFAULT;
                    break;
                }
            p->discard = discard;
        }
    }

 dump_format:
    /* dump the stream mapping */
    av_log(NULL, AV_LOG_INFO, "Stream mapping:\n");
    for (i = 0; i < nb_input_streams; i++) {
        ist = input_streams[i];

        for (j = 0; j < ist->nb_filters; j++) {
            if (!filtergraph_is_simple(ist->filters[j]->graph)) {
                av_log(NULL, AV_LOG_INFO, "  Stream #%d:%d (%s) -> %s",
                       ist->file_index, ist->st->index, ist->dec ? ist->dec->name : "?",
                       ist->filters[j]->name);
                if (nb_filtergraphs > 1)
                    av_log(NULL, AV_LOG_INFO, " (graph %d)", ist->filters[j]->graph->index);
                av_log(NULL, AV_LOG_INFO, "\n");
            }
        }
    }

    for (i = 0; i < nb_output_streams; i++) {
        ost = output_streams[i];

        if (ost->attachment_filename) {
            /* an attached file */
            av_log(NULL, AV_LOG_INFO, "  File %s -> Stream #%d:%d\n",
                   ost->attachment_filename, ost->file_index, ost->index);
            continue;
        }

        if (ost->filter && !filtergraph_is_simple(ost->filter->graph)) {
            /* output from a complex graph */
            av_log(NULL, AV_LOG_INFO, "  %s", ost->filter->name);
            if (nb_filtergraphs > 1)
                av_log(NULL, AV_LOG_INFO, " (graph %d)", ost->filter->graph->index);

            av_log(NULL, AV_LOG_INFO, " -> Stream #%d:%d (%s)\n", ost->file_index,
                   ost->index, ost->enc ? ost->enc->name : "?");
            continue;
        }

        av_log(NULL, AV_LOG_INFO, "  Stream #%d:%d -> #%d:%d",
               input_streams[ost->source_index]->file_index,
               input_streams[ost->source_index]->st->index,
               ost->file_index,
               ost->index);
        if (ost->sync_ist != input_streams[ost->source_index])
            av_log(NULL, AV_LOG_INFO, " [sync #%d:%d]",
                   ost->sync_ist->file_index,
                   ost->sync_ist->st->index);
        if (ost->stream_copy)
            av_log(NULL, AV_LOG_INFO, " (copy)");
        else {
            const AVCodec *in_codec    = input_streams[ost->source_index]->dec;
            const AVCodec *out_codec   = ost->enc;
            const char *decoder_name   = "?";
            const char *in_codec_name  = "?";
            const char *encoder_name   = "?";
            const char *out_codec_name = "?";
            const AVCodecDescriptor *desc;

            if (in_codec) {
                decoder_name  = in_codec->name;
                desc = avcodec_descriptor_get(in_codec->id);
                if (desc)
                    in_codec_name = desc->name;
                if (!strcmp(decoder_name, in_codec_name))
                    decoder_name = "native";
            }

            if (out_codec) {
                encoder_name   = out_codec->name;
                desc = avcodec_descriptor_get(out_codec->id);
                if (desc)
                    out_codec_name = desc->name;
                if (!strcmp(encoder_name, out_codec_name))
                    encoder_name = "native";
            }

            av_log(NULL, AV_LOG_INFO, " (%s (%s) -> %s (%s))",
                   in_codec_name, decoder_name,
                   out_codec_name, encoder_name);
        }
        av_log(NULL, AV_LOG_INFO, "\n");
    }

    if (ret) {
        av_log(NULL, AV_LOG_ERROR, "%s\n", error);
        return ret;
    }

    return 0;
}

/* Return 1 if there remain streams where more output is wanted, 0 otherwise. */
static int need_output(void)
{
    int i;

    for (i = 0; i < nb_output_streams; i++)
    {
        OutputStream *ost    = output_streams[i];
        OutputFile *of       = output_files[ost->file_index];
        AVFormatContext *os  = output_files[ost->file_index]->ctx;

        MUTEX_LOCK(&ost->data_lock);
        MUTEX_LOCK(&of->data_lock);

        if (ost->finished || (os->pb && avio_tell(os->pb) >= of->limit_filesize))
        {
            MUTEX_UNLOCK(&ost->data_lock);
            MUTEX_UNLOCK(&of->data_lock);
            continue;
        }

        if (ost->frame_number >= ost->max_frames)
        {
            int j;

            MUTEX_UNLOCK(&ost->data_lock);
            MUTEX_UNLOCK(&of->data_lock);

            for (j = 0; j < of->ctx->nb_streams; j++)
            {
                MUTEX_LOCK(&ost->data_lock);
                output_streams[of->ost_index + j]->finished = 1;
                MUTEX_UNLOCK(&ost->data_lock);
            }
            continue;
        }

        MUTEX_UNLOCK(&ost->data_lock);
        MUTEX_UNLOCK(&of->data_lock);
        return 1;
    }

    return 0;
}

static InputFile *select_input_file(void)
{
    InputFile *ifile = NULL;
    int64_t ipts_min = INT64_MAX;
    int i;

    for (i = 0; i < nb_input_streams; i++) {
        InputStream *ist = input_streams[i];
        int64_t ipts     = ist->last_dts;

        if (ist->discard || input_files[ist->file_index]->eagain)
            continue;
        if (!input_files[ist->file_index]->eof_reached) {
            if (ipts < ipts_min) {
                ipts_min = ipts;
                ifile    = input_files[ist->file_index];
            }
        }
    }

    return ifile;
}

#if HAVE_PTHREADS
static void *output_thread(void *arg)
{
    OutputFile      *f = arg;

    while (!transcoding_finished) {

        pthread_mutex_lock(&f->fifo_lock);

        while (av_fifo_size(f->fifo)) {
            AVFrame         *filtered_frame;
            OutputStream    *ost;

            av_fifo_generic_read(f->fifo, &filtered_frame, sizeof(filtered_frame), NULL);

            ost = filtered_frame->opaque;
            do_frame_out(ost, filtered_frame);
            av_frame_free(&filtered_frame);
        }

        pthread_cond_wait(&f->fifo_cond, &f->fifo_lock);

        pthread_mutex_unlock(&f->fifo_lock);

    }

    f->finished = 1;
    return NULL;
}

static void free_output_threads(void)
{
    int i;
    AVFrame *filtered_frame;

    if (nb_output_files == 1)
        return;

    transcoding_finished = 1;

    for (i = 0; i < nb_output_files; i++) {
        OutputFile *f = output_files[i];

        if (!f->fifo || f->joined)
            continue;

        pthread_mutex_lock(&f->fifo_lock);
        while (av_fifo_size(f->fifo)) {
            av_fifo_generic_read(f->fifo, &filtered_frame, sizeof(filtered_frame), NULL);
            av_frame_free(&filtered_frame);
        }
        pthread_cond_signal(&f->fifo_cond);
        pthread_mutex_unlock(&f->fifo_lock);

        pthread_join(f->thread, NULL);
        f->joined = 1;

        while (av_fifo_size(f->fifo)) {
            av_fifo_generic_read(f->fifo, &filtered_frame, sizeof(filtered_frame), NULL);
            av_frame_free(&filtered_frame);
        }
        av_fifo_free(f->fifo);
    }
}

static int init_output_threads(void)
{
    int i, ret;

    for (i = 0; i < nb_output_files; i++) {
        OutputFile *f = output_files[i];

        if (!(f->fifo = av_fifo_alloc(8*sizeof(AVPacket))))
            return AVERROR(ENOMEM);

        pthread_mutex_init(&f->fifo_lock, NULL);
        pthread_cond_init (&f->fifo_cond, NULL);

        pthread_mutex_init(&f->data_lock, NULL);

        if ((ret = pthread_create(&f->thread, NULL, output_thread, f)))
            return AVERROR(ret);
    }
    return 0;
}

static void *input_thread(void *arg)
{
    InputFile *f = arg;
    int ret = 0;

    while (!transcoding_finished && ret >= 0) {
        AVPacket pkt;
        ret = av_read_frame(f->ctx, &pkt);

        if (ret == AVERROR(EAGAIN)) {
            av_usleep(10000);
            ret = 0;
            continue;
        } else if (ret < 0)
            break;

        pthread_mutex_lock(&f->fifo_lock);
        while (!av_fifo_space(f->fifo))
            pthread_cond_wait(&f->fifo_cond, &f->fifo_lock);

        av_fifo_generic_write(f->fifo, &pkt, sizeof(pkt), NULL);

        pthread_mutex_unlock(&f->fifo_lock);
    }

    f->finished = 1;
    return NULL;
}

static void free_input_threads(void)
{
    int i;

    if (nb_input_files == 1)
        return;

    transcoding_finished = 1;

    for (i = 0; i < nb_input_files; i++) {
        InputFile *f = input_files[i];
        AVPacket pkt;

        if (!f->fifo || f->joined)
            continue;

        pthread_mutex_lock(&f->fifo_lock);
        while (av_fifo_size(f->fifo)) {
            av_fifo_generic_read(f->fifo, &pkt, sizeof(pkt), NULL);
            av_packet_unref(&pkt);
        }
        pthread_cond_signal(&f->fifo_cond);
        pthread_mutex_unlock(&f->fifo_lock);

        pthread_join(f->thread, NULL);
        f->joined = 1;

        while (av_fifo_size(f->fifo)) {
            av_fifo_generic_read(f->fifo, &pkt, sizeof(pkt), NULL);
            av_packet_unref(&pkt);
        }
        av_fifo_free(f->fifo);
    }
}

static int init_input_threads(void)
{
    int i, ret;

    if (nb_input_files == 1)
        return 0;

    for (i = 0; i < nb_input_files; i++) {
        InputFile *f = input_files[i];

        if (!(f->fifo = av_fifo_alloc(8*sizeof(AVPacket))))
            return AVERROR(ENOMEM);

        pthread_mutex_init(&f->fifo_lock, NULL);
        pthread_cond_init (&f->fifo_cond, NULL);

        if ((ret = pthread_create(&f->thread, NULL, input_thread, f)))
            return AVERROR(ret);
    }
    return 0;
}

static int get_input_packet_mt(InputFile *f, AVPacket *pkt)
{
    int ret = 0;

    pthread_mutex_lock(&f->fifo_lock);

    if (av_fifo_size(f->fifo)) {
        av_fifo_generic_read(f->fifo, pkt, sizeof(*pkt), NULL);
        pthread_cond_signal(&f->fifo_cond);
    } else {
        if (f->finished)
            ret = AVERROR_EOF;
        else
            ret = AVERROR(EAGAIN);
    }

    pthread_mutex_unlock(&f->fifo_lock);

    return ret;
}
#endif

static int get_input_packet(InputFile *f, AVPacket *pkt)
{
    if (f->rate_emu) {
        int i;
        for (i = 0; i < f->nb_streams; i++) {
            InputStream *ist = input_streams[f->ist_index + i];
            int64_t pts = av_rescale(ist->last_dts, 1000000, AV_TIME_BASE);
            int64_t now = av_gettime_relative() - ist->start;
            if (pts > now)
                return AVERROR(EAGAIN);
        }
    }

#if HAVE_PTHREADS
    if (nb_input_files > 1)
        return get_input_packet_mt(f, pkt);
#endif
    return av_read_frame(f->ctx, pkt);
}

static int got_eagain(void)
{
    int i;
    for (i = 0; i < nb_input_files; i++)
        if (input_files[i]->eagain)
            return 1;
    return 0;
}

static void reset_eagain(void)
{
    int i;
    for (i = 0; i < nb_input_files; i++)
        input_files[i]->eagain = 0;
}

// set duration to max(tmp, duration) in a proper time base and return duration's time_base
static AVRational duration_max(int64_t tmp, int64_t *duration, AVRational tmp_time_base,
                                AVRational time_base)
{
    int ret;

    if (!*duration) {
        *duration = tmp;
        return tmp_time_base;
    }

    ret = av_compare_ts(*duration, time_base, tmp, tmp_time_base);
    if (ret < 0) {
        *duration = tmp;
        return tmp_time_base;
    }

    return time_base;
}

static int seek_to_start(InputFile *ifile, AVFormatContext *is)
{
    InputStream *ist;
    AVCodecContext *avctx;
    int i, ret, has_audio = 0;
    int64_t duration = 0;

    ret = av_seek_frame(is, -1, is->start_time, 0);
    if (ret < 0)
        return ret;

    for (i = 0; i < ifile->nb_streams; i++) {
        ist   = input_streams[ifile->ist_index + i];
        avctx = ist->dec_ctx;

        // flush decoders
        if (ist->decoding_needed) {
            process_input_packet(ist, NULL, 1);
            avcodec_flush_buffers(avctx);
        }

        /* duration is the length of the last frame in a stream
         * when audio stream is present we don't care about
         * last video frame length because it's not defined exactly */
        if (avctx->codec_type == AVMEDIA_TYPE_AUDIO && ist->nb_samples)
            has_audio = 1;
    }

    for (i = 0; i < ifile->nb_streams; i++) {
        ist   = input_streams[ifile->ist_index + i];
        avctx = ist->dec_ctx;

        if (has_audio) {
            if (avctx->codec_type == AVMEDIA_TYPE_AUDIO && ist->nb_samples) {
                AVRational sample_rate = {1, avctx->sample_rate};

                duration = av_rescale_q(ist->nb_samples, sample_rate, ist->st->time_base);
            } else
                continue;
        } else {
            if (ist->framerate.num) {
                duration = FFMAX(av_rescale_q(1, av_inv_q(ist->framerate), ist->st->time_base), 1);
            } else if (ist->st->avg_frame_rate.num) {
                duration = FFMAX(av_rescale_q(1, av_inv_q(ist->st->avg_frame_rate), ist->st->time_base), 1);
            } else duration = 1;
        }
        if (!ifile->duration)
            ifile->time_base = ist->st->time_base;
        /* the total duration of the stream, max_pts - min_pts is
         * the duration of the stream without the last frame */
        duration += ist->max_pts - ist->min_pts;
        ifile->time_base = duration_max(duration, &ifile->duration, ist->st->time_base,
                                        ifile->time_base);
    }

    if (ifile->loop > 0)
        ifile->loop--;

    return ret;
}

/*
 * Read one packet from an input file and send it for
 * - decoding -> lavfi (audio/video)
 * - decoding -> encoding -> muxing (subtitles)
 * - muxing (streamcopy)
 *
 * Return
 * - 0 -- one packet was read and processed
 * - AVERROR(EAGAIN) -- no packets were available for selected file,
 *   this function should be called again
 * - AVERROR_EOF -- this function should not be called again
 */
static int process_input(void)
{
    InputFile *ifile;
    AVFormatContext *is;
    InputStream *ist;
    AVPacket pkt;
    int ret, i, j;
    int64_t duration;

    /* select the stream that we must read now */
    ifile = select_input_file();
    /* if none, if is finished */
    if (!ifile) {
        if (got_eagain()) {
            reset_eagain();
            av_usleep(10000);
            return AVERROR(EAGAIN);
        }
        av_log(NULL, AV_LOG_VERBOSE, "No more inputs to read from.\n");
        return AVERROR_EOF;
    }

    is  = ifile->ctx;
    ret = get_input_packet(ifile, &pkt);

    if (ret == AVERROR(EAGAIN)) {
        ifile->eagain = 1;
        return ret;
    }
    if (ret < 0 && ifile->loop) {
        ret = seek_to_start(ifile, is);
        if(ret < 0)
            av_log(NULL, AV_LOG_WARNING, "Seek to start failed.\n");
        else
            ret = get_input_packet(ifile, &pkt);
    }
    if (ret < 0) {
        if (ret != AVERROR_EOF) {
            print_error(is->filename, ret);
            if (exit_on_error)
                exit_program(1);
        }
        ifile->eof_reached = 1;

        for (i = 0; i < ifile->nb_streams; i++) {
            ist = input_streams[ifile->ist_index + i];
            if (ist->decoding_needed)
                process_input_packet(ist, NULL, 0);

            /* mark all outputs that don't go through lavfi as finished */
            for (j = 0; j < nb_output_streams; j++) {
                OutputStream *ost = output_streams[j];

                if (ost->source_index == ifile->ist_index + i &&
                    (ost->stream_copy || ost->enc->type == AVMEDIA_TYPE_SUBTITLE))
                    finish_output_stream(ost);
            }
        }

        return AVERROR(EAGAIN);
    }

    reset_eagain();

    if (do_pkt_dump) {
        av_pkt_dump_log2(NULL, AV_LOG_DEBUG, &pkt, do_hex_dump,
                         is->streams[pkt.stream_index]);
    }
    /* the following test is needed in case new streams appear
       dynamically in stream : we ignore them */
    if (pkt.stream_index >= ifile->nb_streams)
        goto discard_packet;

    ist = input_streams[ifile->ist_index + pkt.stream_index];

    ist->data_size += pkt.size;
    ist->nb_packets++;

    if (ist->discard)
        goto discard_packet;

    /* add the stream-global side data to the first packet */
    if (ist->nb_packets == 1)
        for (i = 0; i < ist->st->nb_side_data; i++) {
            AVPacketSideData *src_sd = &ist->st->side_data[i];
            uint8_t *dst_data;

            if (av_packet_get_side_data(&pkt, src_sd->type, NULL))
                continue;
            if (ist->autorotate && src_sd->type == AV_PKT_DATA_DISPLAYMATRIX)
                continue;

            dst_data = av_packet_new_side_data(&pkt, src_sd->type, src_sd->size);
            if (!dst_data)
                exit_program(1);

            memcpy(dst_data, src_sd->data, src_sd->size);
        }

    if (pkt.dts != AV_NOPTS_VALUE)
        pkt.dts += av_rescale_q(ifile->ts_offset, AV_TIME_BASE_Q, ist->st->time_base);
    if (pkt.pts != AV_NOPTS_VALUE)
        pkt.pts += av_rescale_q(ifile->ts_offset, AV_TIME_BASE_Q, ist->st->time_base);

    if (pkt.pts != AV_NOPTS_VALUE)
        pkt.pts *= ist->ts_scale;
    if (pkt.dts != AV_NOPTS_VALUE)
        pkt.dts *= ist->ts_scale;

    if ((ist->dec_ctx->codec_type == AVMEDIA_TYPE_VIDEO ||
         ist->dec_ctx->codec_type == AVMEDIA_TYPE_AUDIO) &&
        pkt.dts != AV_NOPTS_VALUE && ist->next_dts != AV_NOPTS_VALUE &&
        (is->iformat->flags & AVFMT_TS_DISCONT)) {
        int64_t pkt_dts = av_rescale_q(pkt.dts, ist->st->time_base, AV_TIME_BASE_Q);
        int64_t delta   = pkt_dts - ist->next_dts;

        if ((FFABS(delta) > 1LL * dts_delta_threshold * AV_TIME_BASE || pkt_dts + 1 < ist->last_dts) && !copy_ts) {
            ifile->ts_offset -= delta;
            av_log(NULL, AV_LOG_DEBUG,
                   "timestamp discontinuity %"PRId64", new offset= %"PRId64"\n",
                   delta, ifile->ts_offset);
            pkt.dts -= av_rescale_q(delta, AV_TIME_BASE_Q, ist->st->time_base);
            if (pkt.pts != AV_NOPTS_VALUE)
                pkt.pts -= av_rescale_q(delta, AV_TIME_BASE_Q, ist->st->time_base);
        }
    }
    duration = av_rescale_q(ifile->duration, ifile->time_base, ist->st->time_base);
    if (pkt.pts != AV_NOPTS_VALUE) {
        pkt.pts += duration;
        ist->max_pts = FFMAX(pkt.pts, ist->max_pts);
        ist->min_pts = FFMIN(pkt.pts, ist->min_pts);
    }

    if (pkt.dts != AV_NOPTS_VALUE)
        pkt.dts += duration;

    process_input_packet(ist, &pkt, 0);

discard_packet:
    av_packet_unref(&pkt);

    return 0;
}

/*
 * The following code is the main loop of the file converter
 */
static int transcode(void)
{
    int ret, i, need_input = 1;
    AVFormatContext *os;
    OutputStream *ost;
    InputStream *ist;
    int64_t timer_start;

    ret = transcode_init();
    if (ret < 0)
        goto fail;

    av_log(NULL, AV_LOG_INFO, "Press ctrl-c to stop encoding\n");
    term_init();

    timer_start = av_gettime_relative();

    #if HAVE_PTHREADS
        if ((ret = init_input_threads()) < 0)
            goto fail;

        if ((ret = init_output_threads()) < 0)
            goto fail;
    #endif

    while (!received_sigterm) {
        /* check if there's any stream where output is still needed */
        if (!need_output()) {
            av_log(NULL, AV_LOG_VERBOSE, "No more output streams to write to, finishing.\n");
            break;
        }

        /* read and process one input packet if needed */
        if (need_input) {
            ret = process_input();
            if (ret == AVERROR_EOF)
                need_input = 0;
        }

        ret = poll_filters();
        if (ret < 0 && ret != AVERROR_EOF) {
            char errbuf[128];
            av_strerror(ret, errbuf, sizeof(errbuf));

            av_log(NULL, AV_LOG_ERROR, "Error while filtering: %s\n", errbuf);
            break;
        }

        /* dump report by using the output first video and audio streams */
        print_report(0, timer_start);
    }
    #if HAVE_PTHREADS
        free_output_threads();
        free_input_threads();
    #endif

    /* at the end of stream, we must flush the decoder buffers */
    for (i = 0; i < nb_input_streams; i++) {
        ist = input_streams[i];
        if (!input_files[ist->file_index]->eof_reached) {
            process_input_packet(ist, NULL, 0);
        }
    }
    poll_filters();
    flush_encoders();

    term_exit();

    /* write the trailer if needed and close file */
    for (i = 0; i < nb_output_files; i++) {
        os = output_files[i]->ctx;
        if (!output_files[i]->header_written) {
            av_log(NULL, AV_LOG_ERROR,
                   "Nothing was written into output file %d (%s), because "
                   "at least one of its streams received no packets.\n",
                   i, os->filename);
            continue;
        }
        av_write_trailer(os);
    }

    /* dump report by using the first video and audio streams */
    print_report(1, timer_start);

    /* close each encoder */
    for (i = 0; i < nb_output_streams; i++) {
        ost = output_streams[i];
        if (ost->encoding_needed) {
            av_freep(&ost->enc_ctx->stats_in);
        }
    }

    /* close each decoder */
    for (i = 0; i < nb_input_streams; i++) {
        ist = input_streams[i];
        if (ist->decoding_needed) {
            avcodec_close(ist->dec_ctx);
            if (ist->hwaccel_uninit)
                ist->hwaccel_uninit(ist->dec_ctx);
        }
    }

    av_buffer_unref(&hw_device_ctx);
    hw_device_free_all();

    /* finished ! */
    ret = 0;

 fail:
    #if HAVE_PTHREADS
        free_input_threads();
    #endif

    if (output_streams) {
        for (i = 0; i < nb_output_streams; i++) {
            ost = output_streams[i];
            if (ost) {
                if (ost->logfile) {
                    fclose(ost->logfile);
                    ost->logfile = NULL;
                }
                av_free(ost->forced_kf_pts);
                av_dict_free(&ost->encoder_opts);
                av_dict_free(&ost->resample_opts);
            }
        }
    }
    return ret;
}

static int64_t getutime(void)
{
#if HAVE_GETRUSAGE
    struct rusage rusage;

    getrusage(RUSAGE_SELF, &rusage);
    return (rusage.ru_utime.tv_sec * 1000000LL) + rusage.ru_utime.tv_usec;
#elif HAVE_GETPROCESSTIMES
    HANDLE proc;
    FILETIME c, e, k, u;
    proc = GetCurrentProcess();
    GetProcessTimes(proc, &c, &e, &k, &u);
    return ((int64_t) u.dwHighDateTime << 32 | u.dwLowDateTime) / 10;
#else
    return av_gettime_relative();
#endif
}

static int64_t getmaxrss(void)
{
#if HAVE_GETRUSAGE && HAVE_STRUCT_RUSAGE_RU_MAXRSS
    struct rusage rusage;
    getrusage(RUSAGE_SELF, &rusage);
    return (int64_t)rusage.ru_maxrss * 1024;
#elif HAVE_GETPROCESSMEMORYINFO
    HANDLE proc;
    PROCESS_MEMORY_COUNTERS memcounters;
    proc = GetCurrentProcess();
    memcounters.cb = sizeof(memcounters);
    GetProcessMemoryInfo(proc, &memcounters, sizeof(memcounters));
    return memcounters.PeakPagefileUsage;
#else
    return 0;
#endif
}

int main(int argc, char **argv)
{
    int i, ret;
    int64_t ti;

    register_exit(avconv_cleanup);

    av_log_set_flags(AV_LOG_SKIP_REPEATED);
    parse_loglevel(argc, argv, options);

    avcodec_register_all();
#if CONFIG_AVDEVICE
    avdevice_register_all();
#endif
    avfilter_register_all();
    av_register_all();
    avformat_network_init();

    show_banner();

    /* parse options and open all input/output files */
    ret = avconv_parse_options(argc, argv);
    if (ret < 0)
        exit_program(1);

    if (nb_output_files <= 0 && nb_input_files == 0) {
        show_usage();
        av_log(NULL, AV_LOG_WARNING, "Use -h to get full help or, even better, run 'man %s'\n", program_name);
        exit_program(1);
    }

    /* file converter / grab */
    if (nb_output_files <= 0) {
        fprintf(stderr, "At least one output file must be specified\n");
        exit_program(1);
    }

    for (i = 0; i < nb_output_files; i++) {
        if (strcmp(output_files[i]->ctx->oformat->name, "rtp"))
            want_sdp = 0;
    }

    ti = getutime();
    if (transcode() < 0)
        exit_program(1);
    ti = getutime() - ti;
    if (do_benchmark) {
        int maxrss = getmaxrss() / 1024;
        printf("bench: utime=%0.3fs maxrss=%ikB\n", ti / 1000000.0, maxrss);
    }

    exit_program(0);
    return 0;
}<|MERGE_RESOLUTION|>--- conflicted
+++ resolved
@@ -1221,15 +1221,9 @@
 {
     OutputFile *of = output_files[ost->file_index];
     InputFile   *f = input_files [ist->file_index];
-<<<<<<< HEAD
-    int64_t start_time;
-    int64_t ost_tb_start_time;
-    AVPacket opkt;
-=======
     int64_t start_time = (of->start_time == AV_NOPTS_VALUE) ? 0 : of->start_time;
     int64_t ost_tb_start_time = av_rescale_q(start_time, AV_TIME_BASE_Q, ost->mux_timebase);
     AVPacket opkt = { 0 };
->>>>>>> cbe28bc0
 
     MUTEX_LOCK(&of->data_lock);
     start_time = (of->start_time == AV_NOPTS_VALUE) ? 0 : of->start_time;
