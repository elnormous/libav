--- conflicted
+++ resolved
@@ -1760,82 +1760,17 @@
 {
     int ret, i;
 
-<<<<<<< HEAD
-    if (ost->encoding_needed) {
-        AVCodec      *codec = ost->enc;
-        AVCodecContext *dec = NULL;
-        InputStream *ist;
-        AVDictionaryEntry *t = NULL;
-        int auto_gop = 0;
-        int auto_fps = 0;
-=======
     for (i = 0; i < of->ctx->nb_streams; i++) {
         OutputStream *ost = output_streams[of->ost_index + i];
         if (!ost->initialized)
             return 0;
     }
->>>>>>> 6a1ea4ec
 
     of->ctx->interrupt_callback = int_cb;
 
-<<<<<<< HEAD
-        while ((t = av_dict_get(ost->encoder_opts, "", t, AV_DICT_IGNORE_SUFFIX))) {
-            if (strcmp(t->key, "auto_gop") == 0 && atoi(t->value)) {
-                auto_gop = 1;
-            }
-            if (strcmp(t->key, "auto_fps") == 0 && atoi(t->value)) {
-                auto_fps = 1;
-            }
-        }
-
-        if (auto_gop || auto_fps)
-        {
-            double fps = 0;
-
-            if (dec->metadata_framerate) {
-                fps = dec->metadata_framerate;
-            }
-            else if (ist->st->avg_frame_rate.num && ist->st->avg_frame_rate.den) {
-                fps = av_q2d(ist->st->avg_frame_rate);
-            }
-
-            if (fps) {
-                if (auto_gop) {
-                    int gop = (int)fps;
-                    gop += 1;
-
-                    ost->enc_ctx->gop_size = gop;
-                }
-
-                if (auto_fps) {
-                    ost->enc_ctx->framerate = ost->st->avg_frame_rate = av_d2q(fps, INT_MAX);
-                }
-            }
-            else {
-                av_log(NULL, AV_LOG_WARNING,
-                   "Failed to detect framerate, auto gop disabled.\n");
-            }
-        }
-
-        if ((ret = avcodec_open2(ost->enc_ctx, codec, &ost->encoder_opts)) < 0) {
-            if (ret == AVERROR_EXPERIMENTAL)
-                abort_codec_experimental(codec, 1);
-            snprintf(error, error_len,
-                     "Error while opening encoder for output stream #%d:%d - "
-                     "maybe incorrect parameters such as bit_rate, rate, width or height",
-                    ost->file_index, ost->index);
-            return ret;
-        }
-
-        assert_avoptions(ost->encoder_opts);
-        if (ost->enc_ctx->bit_rate && ost->enc_ctx->bit_rate < 1000)
-            av_log(NULL, AV_LOG_WARNING, "The bitrate parameter is set too low."
-                                         "It takes bits/s as argument, not kbits/s\n");
-=======
     ret = avformat_write_header(of->ctx, &of->opts);
     if (ret < 0) {
         char errbuf[128];
->>>>>>> 6a1ea4ec
 
         av_strerror(ret, errbuf, sizeof(errbuf));
 
