--- conflicted
+++ resolved
@@ -9,10 +9,7 @@
 # input/output devices
 OBJS-$(CONFIG_ALSA_INDEV)                += alsa_dec.o alsa.o
 OBJS-$(CONFIG_ALSA_OUTDEV)               += alsa_enc.o alsa.o
-<<<<<<< HEAD
-=======
 OBJS-$(CONFIG_AVFOUNDATION_INDEV)        += avfoundation_dec.o
->>>>>>> 9b8fa829
 OBJS-$(CONFIG_BMD_INDEV)                 += bmd_dec.o
 OBJS-$(CONFIG_BKTR_INDEV)                += bktr.o
 OBJS-$(CONFIG_DV1394_INDEV)              += dv1394.o
