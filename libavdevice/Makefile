NAME    = avdevice
DESC    = Libav device handling library

HEADERS = avdevice.h                                                    \
          version.h                                                     \

OBJS    = alldevices.o                                                  \
          avdevice.o                                                    \

OBJS-$(HAVE_LIBC_MSVCRT)                 += file_open.o

<<<<<<< HEAD
# input/output devices
OBJS-$(CONFIG_ALSA_INDEV)                += alsa_dec.o alsa.o
OBJS-$(CONFIG_ALSA_OUTDEV)               += alsa_enc.o alsa.o
OBJS-$(CONFIG_AVFOUNDATION_INDEV)        += avfoundation_dec.o
OBJS-$(CONFIG_BMD_INDEV)                 += bmd_dec.o
=======
# input devices
OBJS-$(CONFIG_ALSA_INDEV)                += alsa.o
OBJS-$(CONFIG_AVFOUNDATION_INDEV)        += avfoundation.o
>>>>>>> cbe28bc0
OBJS-$(CONFIG_BKTR_INDEV)                += bktr.o
OBJS-$(CONFIG_FBDEV_INDEV)               += fbdev.o
OBJS-$(CONFIG_JACK_INDEV)                += jack.o timefilter.o
OBJS-$(CONFIG_OSS_INDEV)                 += oss.o
OBJS-$(CONFIG_PULSE_INDEV)               += pulse.o
OBJS-$(CONFIG_SNDIO_INDEV)               += sndio.o
OBJS-$(CONFIG_V4L2_INDEV)                += v4l2.o
OBJS-$(CONFIG_VFWCAP_INDEV)              += vfwcap.o
OBJS-$(CONFIG_XCBGRAB_INDEV)             += xcbgrab.o

# external libraries
OBJS-$(CONFIG_LIBCDIO_INDEV)             += libcdio.o
OBJS-$(CONFIG_LIBDC1394_INDEV)           += libdc1394.o

SKIPHEADERS-$(HAVE_ALSA)                 += alsa.h
SKIPHEADERS-$(HAVE_SNDIO)                += sndio.h

TESTPROGS-$(CONFIG_JACK_INDEV)           += timefilter<|MERGE_RESOLUTION|>--- conflicted
+++ resolved
@@ -9,17 +9,10 @@
 
 OBJS-$(HAVE_LIBC_MSVCRT)                 += file_open.o
 
-<<<<<<< HEAD
-# input/output devices
-OBJS-$(CONFIG_ALSA_INDEV)                += alsa_dec.o alsa.o
-OBJS-$(CONFIG_ALSA_OUTDEV)               += alsa_enc.o alsa.o
-OBJS-$(CONFIG_AVFOUNDATION_INDEV)        += avfoundation_dec.o
-OBJS-$(CONFIG_BMD_INDEV)                 += bmd_dec.o
-=======
 # input devices
 OBJS-$(CONFIG_ALSA_INDEV)                += alsa.o
 OBJS-$(CONFIG_AVFOUNDATION_INDEV)        += avfoundation.o
->>>>>>> cbe28bc0
+OBJS-$(CONFIG_BMD_INDEV)                 += bmd_dec.o
 OBJS-$(CONFIG_BKTR_INDEV)                += bktr.o
 OBJS-$(CONFIG_FBDEV_INDEV)               += fbdev.o
 OBJS-$(CONFIG_JACK_INDEV)                += jack.o timefilter.o
