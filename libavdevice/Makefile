NAME    = avdevice

HEADERS = avdevice.h                                                    \
          version.h                                                     \

OBJS    = alldevices.o                                                  \
          avdevice.o                                                    \

# input/output devices
OBJS-$(CONFIG_ALSA_INDEV)                += alsa_dec.o alsa.o
OBJS-$(CONFIG_ALSA_OUTDEV)               += alsa_enc.o alsa.o
<<<<<<< HEAD
OBJS-$(CONFIG_BMD_INDEV)                 += bmd_dec.o
=======
OBJS-$(CONFIG_AVFOUNDATION_INDEV)        += avfoundation_dec.o
OBJS-$(CONFIG_BMD_INDEV)                 += bmdenc.o
>>>>>>> e5e220bc
OBJS-$(CONFIG_BKTR_INDEV)                += bktr.o
OBJS-$(CONFIG_DV1394_INDEV)              += dv1394.o
OBJS-$(CONFIG_FBDEV_INDEV)               += fbdev.o
OBJS-$(CONFIG_JACK_INDEV)                += jack.o timefilter.o
OBJS-$(CONFIG_OSS_INDEV)                 += oss_dec.o oss.o
OBJS-$(CONFIG_OSS_OUTDEV)                += oss_enc.o oss.o
OBJS-$(CONFIG_PULSE_INDEV)               += pulse.o
OBJS-$(CONFIG_SNDIO_INDEV)               += sndio_dec.o sndio.o
OBJS-$(CONFIG_SNDIO_OUTDEV)              += sndio_enc.o sndio.o
OBJS-$(CONFIG_V4L2_INDEV)                += v4l2.o
OBJS-$(CONFIG_VFWCAP_INDEV)              += vfwcap.o
OBJS-$(CONFIG_X11GRAB_INDEV)             += x11grab.o
OBJS-$(CONFIG_X11GRAB_XCB_INDEV)         += xcbgrab.o

# external libraries
OBJS-$(CONFIG_LIBCDIO_INDEV)             += libcdio.o
OBJS-$(CONFIG_LIBDC1394_INDEV)           += libdc1394.o

OBJS-$(HAVE_LIBC_MSVCRT)                 += file_open.o

SKIPHEADERS-$(HAVE_ALSA_ASOUNDLIB_H)     += alsa.h
SKIPHEADERS-$(HAVE_SNDIO_H)              += sndio.h

TESTPROGS = timefilter<|MERGE_RESOLUTION|>--- conflicted
+++ resolved
@@ -9,12 +9,8 @@
 # input/output devices
 OBJS-$(CONFIG_ALSA_INDEV)                += alsa_dec.o alsa.o
 OBJS-$(CONFIG_ALSA_OUTDEV)               += alsa_enc.o alsa.o
-<<<<<<< HEAD
+OBJS-$(CONFIG_AVFOUNDATION_INDEV)        += avfoundation_dec.o
 OBJS-$(CONFIG_BMD_INDEV)                 += bmd_dec.o
-=======
-OBJS-$(CONFIG_AVFOUNDATION_INDEV)        += avfoundation_dec.o
-OBJS-$(CONFIG_BMD_INDEV)                 += bmdenc.o
->>>>>>> e5e220bc
 OBJS-$(CONFIG_BKTR_INDEV)                += bktr.o
 OBJS-$(CONFIG_DV1394_INDEV)              += dv1394.o
 OBJS-$(CONFIG_FBDEV_INDEV)               += fbdev.o
