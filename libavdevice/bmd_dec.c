--- conflicted
+++ resolved
@@ -297,6 +297,7 @@
 static int put_wallclock_packet(BMDCaptureContext *ctx, int64_t pts)
 {
     AVPacket pkt;
+    AVCodecContext *c = ctx->data_st->codec;
     char buf[21];
     int size;
     int ret;
@@ -314,7 +315,12 @@
     pkt.pts = pkt.dts = pts;
     pkt.stream_index  = ctx->data_st->index;
 
-    return packet_queue_put(&ctx->q, &pkt);
+    if (packet_queue_put(&ctx->q, &pkt) != 0) {
+        av_log(c, AV_LOG_WARNING, "no space in queue, data frame dropped.\n");
+        ctx->video_st->codec->dropped_frames++;
+    }
+
+    return 0;
 }
 
 static int video_callback(void *priv, uint8_t *frame,
@@ -342,24 +348,16 @@
     pkt.flags        |= AV_PKT_FLAG_KEY;
     pkt.stream_index  = ctx->video_st->index;
 
-<<<<<<< HEAD
     if (ctx->wallclock) {
-        ret = put_wallclock_packet(ctx, pkt.pts);
-
-        if (ret < 0) {
-            return ret;
-        }
-    }
-
-    return packet_queue_put(&ctx->q, &pkt);
-=======
+        put_wallclock_packet(ctx, pkt.pts);
+    }
+
     if (packet_queue_put(&ctx->q, &pkt) != 0) {
         av_log(c, AV_LOG_WARNING, "no space in queue, video frame dropped.\n");
         ctx->video_st->codec->dropped_frames++;
     }
 
     return 0;
->>>>>>> aed3d3c2
 }
 
 static int audio_callback(void *priv, uint8_t *frame,
