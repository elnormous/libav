--- conflicted
+++ resolved
@@ -148,13 +148,10 @@
     PacketQueue     q;
     AVStream        *audio_st;
     AVStream        *video_st;
-<<<<<<< HEAD
     AVStream        *data_st;
     int             wallclock;
-=======
     int64_t         timeout;
     int64_t         last_time;
->>>>>>> 434f2a81
 } BMDCaptureContext;
 
 static AVStream *add_audio_stream(AVFormatContext *oc, DecklinkConf *conf)
@@ -306,7 +303,7 @@
     ret = av_new_packet(&pkt, size);
 
     if (ret != 0) {
-        goto out;
+        return ret;
     }
 
     memcpy(pkt.buf->data, buf, size);
@@ -314,11 +311,7 @@
     pkt.pts = pkt.dts = pts;
     pkt.stream_index  = ctx->data_st->index;
 
-    ret = packet_queue_put(&ctx->q, &pkt);
-
-out:
-    av_packet_unref(&pkt);
-    return ret;
+    return packet_queue_put(&ctx->q, &pkt);
 }
 
 static int video_callback(void *priv, uint8_t *frame,
@@ -345,23 +338,15 @@
     pkt.flags        |= AV_PKT_FLAG_KEY;
     pkt.stream_index  = ctx->video_st->index;
 
-<<<<<<< HEAD
     if (ctx->wallclock) {
         ret = put_wallclock_packet(ctx, pkt.pts);
-        
+
         if (ret < 0) {
-            goto out;
+            return ret;
         }
     }
 
-    ret = packet_queue_put(&ctx->q, &pkt);
-
-out:
-    av_packet_unref(&pkt);
-    return ret;
-=======
     return packet_queue_put(&ctx->q, &pkt);
->>>>>>> 434f2a81
 }
 
 static int audio_callback(void *priv, uint8_t *frame,
@@ -448,26 +433,6 @@
     return ret;
 }
 
-<<<<<<< HEAD
-#define OD(x) offsetof(BMDCaptureContext, conf) + offsetof(DecklinkConf, x)
-#define OC(x) offsetof(BMDCaptureContext, x)
-#define D AV_OPT_FLAG_DECODING_PARAM
-static const AVOption options[] = {
-<<<<<<< HEAD
-    { "instance",         "Device instance",    OD(instance),         AV_OPT_TYPE_INT, {.i64 = 0}, 0, INT_MAX, D },
-    { "video_mode",       "Video mode",         OD(video_mode),       AV_OPT_TYPE_INT, {.i64 = 0}, 0, INT_MAX, D },
-    { "video_connection", "Video connection",   OD(video_connection), AV_OPT_TYPE_INT, {.i64 = 0}, 0, INT_MAX, D },
-    { "video_format",     "Video pixel format", OD(pixel_format),     AV_OPT_TYPE_INT, {.i64 = 0}, 0, INT_MAX, D },
-    { "audio_connection", "Audio connection",   OD(audio_connection), AV_OPT_TYPE_INT, {.i64 = 0}, 0, INT_MAX, D },
-    { "wallclock",        "Add the wallclock",  OC(wallclock),        AV_OPT_TYPE_INT, {.i64 = 0}, 0, INT_MAX, D },
-=======
-    { "instance",         "Device instance",    O(instance),         AV_OPT_TYPE_INT, {.i64 = 0}, 0, INT_MAX, D },
-    { "video_mode",       "Video mode",         O(video_mode),       AV_OPT_TYPE_INT, {.i64 = 0}, -1, INT_MAX, D },
-    { "video_connection", "Video connection",   O(video_connection), AV_OPT_TYPE_INT, {.i64 = 0}, 0, INT_MAX, D },
-    { "video_format",     "Video pixel format", O(pixel_format),     AV_OPT_TYPE_INT, {.i64 = 0}, 0, INT_MAX, D },
-    { "audio_connection", "Audio connection",   O(audio_connection), AV_OPT_TYPE_INT, {.i64 = 0}, 0, INT_MAX, D },
->>>>>>> bmd
-=======
 #define OC(x) offsetof(BMDCaptureContext, x)
 #define OD(x) offsetof(BMDCaptureContext, conf) + offsetof(DecklinkConf, x)
 #define D AV_OPT_FLAG_DECODING_PARAM
@@ -478,7 +443,7 @@
     { "video_format",     "Video pixel format", OD(pixel_format),     AV_OPT_TYPE_INT, {.i64 = 0}, 0, INT_MAX, D },
     { "audio_connection", "Audio connection",   OD(audio_connection), AV_OPT_TYPE_INT, {.i64 = 0}, 0, INT_MAX, D },
     { "video_timeout",    "Video timeout",      OC(timeout),          AV_OPT_TYPE_INT64, {.i64 = 3}, 0, INT_MAX, D },
->>>>>>> 434f2a81
+    { "wallclock",        "Add the wallclock",  OC(wallclock),        AV_OPT_TYPE_INT, {.i64 = 0}, 0, INT_MAX, D },
     { NULL },
 };
 
