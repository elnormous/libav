--- conflicted
+++ resolved
@@ -432,10 +432,7 @@
     BMDCaptureContext *ctx = priv;
     AVCodecParameters *c = ctx->video_st->codecpar;
     AVPacket pkt;
-<<<<<<< HEAD
     int ret, pkt_size;
-=======
-    int ret;
 
     if (ctx->video_st->event_flags & AVSTREAM_EVENT_FLAG_STREAM_INITIALISED) {
         ctx->video_st->event_flags &= ~AVSTREAM_EVENT_FLAG_STREAM_INITIALISED;
@@ -448,7 +445,6 @@
     if (ret != 0) {
         return ret;
     }
->>>>>>> c44d4ba9
 
     if (ctx->start_time == AV_NOPTS_VALUE) {
         int64_t* time_data;
@@ -485,7 +481,6 @@
         default:
             memcpy(pkt.buf->data, frame, pkt_size);
     }
-
 
     pkt.pts = pkt.dts = timestamp / ctx->video_st->time_base.num;
     pkt.duration      = duration  / ctx->video_st->time_base.num;
