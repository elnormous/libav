/*
 * Blackmagic Devices Decklink capture
 *
 * This file is part of Libav.
 *
 * Copyright (C) 2013 Luca Barbato
 *
 * Libav is free software; you can redistribute it and/or modify
 * it under the terms of the GNU General Public License as published by
 * the Free Software Foundation; either version 2 of the License, or
 * (at your option) any later version.
 *
 * Libav is distributed in the hope that it will be useful,
 * but WITHOUT ANY WARRANTY; without even the implied warranty of
 * MERCHANTABILITY or FITNESS FOR A PARTICULAR PURPOSE.  See the
 * GNU General Public License for more details.
 *
 * You should have received a copy of the GNU General Public License
 * along with Libav; if not, write to the Free Software
 * Foundation, Inc., 51 Franklin Street, Fifth Floor, Boston, MA 02110-1301 USA
 */

/**
 * @file
 * Blackmagic Devices Decklink capture
 */

#include "config.h"
#include "libavutil/log.h"
#include "libavutil/opt.h"
#include "libavutil/pixdesc.h"
#include "libavutil/time.h"
#include "libavformat/avformat.h"
#include "libavformat/internal.h"

#include <inttypes.h>
#include <pthread.h>
#include <libbmd/decklink_capture.h>

typedef struct PacketQueue {
    AVPacketList *first_pkt, *last_pkt;
    int nb_packets;
    pthread_mutex_t mutex;
    pthread_cond_t cond;
} PacketQueue;

static int packet_queue_init(PacketQueue *q)
{
    int ret = 0;
    memset(q, 0, sizeof(PacketQueue));
    if ((ret = pthread_mutex_init(&q->mutex, NULL)))
        return AVERROR(ret);
    if ((ret = pthread_cond_init(&q->cond, NULL)))
        return AVERROR(ret);
    return 0;
}

static void packet_queue_flush(PacketQueue *q)
{
    AVPacketList *pkt, *pkt1;

    pthread_mutex_lock(&q->mutex);
    for (pkt = q->first_pkt; pkt != NULL; pkt = pkt1) {
        pkt1 = pkt->next;
        av_packet_unref(&pkt->pkt);
        av_free(pkt);
    }
    q->last_pkt   = NULL;
    q->first_pkt  = NULL;
    q->nb_packets = 0;
    pthread_mutex_unlock(&q->mutex);
}

static void packet_queue_end(PacketQueue *q)
{
    packet_queue_flush(q);
    pthread_mutex_destroy(&q->mutex);
    pthread_cond_destroy(&q->cond);
}

static int packet_queue_put(PacketQueue *q, AVPacket *pkt, int64_t queue_size)
{
    AVPacketList *pkt_entry;
    int ret = 0;
    pthread_mutex_lock(&q->mutex);

    if (queue_size > 0 && q->nb_packets >= queue_size) {
        ret = AVERROR(ENOBUFS);

        pkt_entry = q->first_pkt;

        if (pkt_entry) {
            q->first_pkt = pkt_entry->next;

            if (!q->first_pkt) {
                q->last_pkt = NULL;
            }
            q->nb_packets--;
            av_packet_unref(&pkt_entry->pkt);
            av_free(pkt_entry);
        }
    }

    pkt_entry = (AVPacketList *)av_malloc(sizeof(AVPacketList));
    if (!pkt_entry) {
        pthread_mutex_unlock(&q->mutex);
        return AVERROR(ENOMEM);
    }
    pkt_entry->pkt  = *pkt;
    pkt_entry->next = NULL;

    if (!q->last_pkt) {
        q->first_pkt = pkt_entry;
    } else {
        q->last_pkt->next = pkt_entry;
    }

    q->last_pkt = pkt_entry;
    q->nb_packets++;

    pthread_cond_signal(&q->cond);
    pthread_mutex_unlock(&q->mutex);
    return ret;
}

static int packet_queue_get(PacketQueue *q, AVPacket *pkt, int block)
{
    AVPacketList *pkt_entry;
    int ret;

    pthread_mutex_lock(&q->mutex);

    for (;;) {
        pkt_entry = q->first_pkt;
        if (pkt_entry) {
            q->first_pkt = pkt_entry->next;
            if (!q->first_pkt) {
                q->last_pkt = NULL;
            }
            q->nb_packets--;
            *pkt = pkt_entry->pkt;
            av_free(pkt_entry);
            ret = pkt->size;
            break;
        } else if (!block) {
            ret = AVERROR(EAGAIN);
            break;
        } else {
            pthread_cond_wait(&q->cond, &q->mutex);
        }
    }
    pthread_mutex_unlock(&q->mutex);
    return ret;
}

typedef struct {
    const AVClass   *class;    /**< Class for private options. */
    DecklinkCapture *capture;
    DecklinkConf    conf;
    PacketQueue     q;
    AVStream        *audio_st;
    AVStream        *video_st;
    AVStream        *data_st;
    int             wallclock;
    int64_t         timeout;
    int64_t         queue_size;
    int64_t         last_time;
} BMDCaptureContext;

static AVStream *add_audio_stream(AVFormatContext *oc, DecklinkConf *conf)
{
    AVCodecContext *c;
    AVStream *st;

    st = avformat_new_stream(oc, NULL);
    if (!st)
        return NULL;

    st->time_base  = (AVRational){1, 48000};

    c              = st->codec;
    c->codec_type  = AVMEDIA_TYPE_AUDIO;
    c->sample_rate = 48000;
    c->channels    = conf->audio_channels;

    switch (conf->audio_sample_depth) {
    case 16:
        c->sample_fmt = AV_SAMPLE_FMT_S16;
        c->codec_id   = AV_CODEC_ID_PCM_S16LE;
    break;
    case 32:
        c->sample_fmt = AV_SAMPLE_FMT_S32;
        c->codec_id   = AV_CODEC_ID_PCM_S32LE;
    break;
    default:
        av_log(oc, AV_LOG_ERROR,
               "%dbit audio is not supported.\n",
               conf->audio_sample_depth);
        return NULL;
    }

    c->flags |= CODEC_FLAG_GLOBAL_HEADER;

    return st;
}

static AVStream *add_data_stream(AVFormatContext *oc, DecklinkConf *conf)
{
    AVCodecContext *c;
    AVStream *st;

    st = avformat_new_stream(oc, NULL);
    if (!st) {
        fprintf(stderr, "Could not alloc stream\n");
        exit(1);
    }

    c = st->codec;
    c->codec_id   = AV_CODEC_ID_TEXT;
    c->codec_type = AVMEDIA_TYPE_DATA;

    st->time_base.den = conf->tb_den;
    st->time_base.num = conf->tb_num;

    st->avg_frame_rate.num = conf->tb_den;
    st->avg_frame_rate.den = conf->tb_num;

    c->flags |= CODEC_FLAG_GLOBAL_HEADER;

    return st;
}

static AVStream *add_video_stream(AVFormatContext *oc, DecklinkConf *conf)
{
    AVCodecContext *c;
    AVStream *st;

    st = avformat_new_stream(oc, NULL);
    if (!st)
        return NULL;

    c                = st->codec;
    c->codec_type    = AVMEDIA_TYPE_VIDEO;

    c->width         = conf->width;
    c->height        = conf->height;

    st->time_base.den = conf->tb_den;
    st->time_base.num = conf->tb_num;

    st->avg_frame_rate.num = conf->tb_den;
    st->avg_frame_rate.den = conf->tb_num;

    switch (conf->field_mode) {
    case 1:
        c->field_order = AV_FIELD_TT;
        break;
    case 2:
        c->field_order = AV_FIELD_BB;
        break;
    case 3:
        c->field_order = AV_FIELD_PROGRESSIVE;
        break;
    default:
    case 0:
        c->field_order = AV_FIELD_UNKNOWN;
        break;
    }

    switch (conf->pixel_format) {
    // YUV first
    case 0:
        c->pix_fmt   = AV_PIX_FMT_UYVY422;
        c->codec_id  = AV_CODEC_ID_RAWVIDEO;
        c->codec_tag = avcodec_pix_fmt_to_codec_tag(c->pix_fmt);
    break;
    case 1:
        c->pix_fmt             = AV_PIX_FMT_YUV422P10;
        c->codec_id            = AV_CODEC_ID_V210;
        c->bits_per_raw_sample = 10;
    break;
    // RGB later
    default:
        av_log(oc, AV_LOG_ERROR, "pixel format is not supported.\n");
        return NULL;
    }

    c->flags |= CODEC_FLAG_GLOBAL_HEADER;

    return st;
}

static int bmd_read_close(AVFormatContext *s)
{
    BMDCaptureContext *ctx = s->priv_data;

    if (ctx->capture) {
        decklink_capture_stop(ctx->capture);
        decklink_capture_free(ctx->capture);
    }

    packet_queue_end(&ctx->q);

    return 0;
}

static int put_wallclock_packet(BMDCaptureContext *ctx, int64_t pts)
{
    AVPacket pkt;
    AVCodecContext *c = ctx->data_st->codec;
    char buf[21];
    int size;
    int ret;

    size = snprintf(buf, sizeof(buf), "%" PRId64, av_gettime());

    ret = av_new_packet(&pkt, size);

    if (ret != 0) {
        return ret;
    }

    memcpy(pkt.buf->data, buf, size);

    pkt.pts = pkt.dts = pts;
    pkt.stream_index  = ctx->data_st->index;

    if (packet_queue_put(&ctx->q, &pkt, ctx->queue_size) != 0) {
        av_log(c, AV_LOG_WARNING, "no space in queue, data frame dropped.\n");
        ctx->data_st->codec->dropped_frames++;
    }

    return 0;
}

static int video_callback(void *priv, uint8_t *frame,
                          int width, int height, int stride,
                          int64_t timestamp,
                          int64_t duration,
                          int64_t flags)
{
    BMDCaptureContext *ctx = priv;
    AVCodecContext *c = ctx->video_st->codec;
    AVPacket pkt;
    int ret;

    ret = av_new_packet(&pkt, stride * height);

    if (ret != 0) {
        return ret;
    }

    memcpy(pkt.buf->data, frame, stride * height);

    pkt.pts = pkt.dts = timestamp / ctx->video_st->time_base.num;
    pkt.duration      = duration  / ctx->video_st->time_base.num;

    pkt.flags        |= AV_PKT_FLAG_KEY;
    pkt.stream_index  = ctx->video_st->index;

    if (ctx->wallclock) {
        put_wallclock_packet(ctx, pkt.pts);
    }

    if (packet_queue_put(&ctx->q, &pkt, ctx->queue_size) != 0) {
        av_log(c, AV_LOG_WARNING, "no space in queue, video frame dropped.\n");
        ctx->video_st->codec->dropped_frames++;
    }

    return 0;
}

static int audio_callback(void *priv, uint8_t *frame,
                          int nb_samples,
                          int64_t timestamp,
                          int64_t flags)
{
    BMDCaptureContext *ctx = priv;
    AVCodecContext *c = ctx->audio_st->codec;
    AVPacket pkt;
    int ret;

    ret = av_new_packet(&pkt, nb_samples * c->channels * (ctx->conf.audio_sample_depth / 8));

    if (ret != 0) {
        return ret;
    }

    memcpy(pkt.buf->data, frame,
           nb_samples * c->channels * (ctx->conf.audio_sample_depth / 8));

    pkt.dts = pkt.pts = timestamp;
    pkt.flags        |= AV_PKT_FLAG_KEY;
    pkt.stream_index  = ctx->audio_st->index;

    if (packet_queue_put(&ctx->q, &pkt, ctx->queue_size) != 0) {
        av_log(c, AV_LOG_WARNING, "no space in queue, audio frame dropped.\n");
        ctx->audio_st->codec->dropped_frames++;
    }

    return 0;
}

static int bmd_read_header(AVFormatContext *s)
{
    BMDCaptureContext *ctx = s->priv_data;
    int ret;

    if ((ret = packet_queue_init(&ctx->q)) < 0)
        return ret;

    ctx->conf.video_cb = video_callback;
    ctx->conf.audio_cb = audio_callback;
    ctx->conf.priv     = ctx;

    ctx->capture = decklink_capture_alloc(&ctx->conf);

    if (!ctx->capture) {
        ret = AVERROR(EIO);
        goto out;
    }

    ctx->video_st = add_video_stream(s, &ctx->conf);
    ctx->audio_st = add_audio_stream(s, &ctx->conf);
    ctx->data_st  = add_data_stream(s, &ctx->conf);

    if (!ctx->video_st || !ctx->audio_st) {
        ret = AVERROR(ENOMEM);
        goto out;
    }

    ctx->last_time = av_gettime_relative();

    decklink_capture_start(ctx->capture);

    return 0;
out:
    bmd_read_close(s);
    return ret;
}

static int bmd_read_packet(AVFormatContext *s, AVPacket *pkt)
{
    BMDCaptureContext *ctx = s->priv_data;
    int ret;

    if (ctx->timeout > 0 && av_gettime_relative() - ctx->last_time > ctx->timeout * 1000000) {
        ret = AVERROR_STREAM_NOT_FOUND;
        av_log(s, AV_LOG_ERROR, "didn't receive video input for %" PRId64 " seconds.\n", ctx->timeout);
    }
    else {
        ret = packet_queue_get(&ctx->q, pkt, 0);

        if (ret != AVERROR(EAGAIN)) {
            ctx->last_time = av_gettime_relative();
        }
    }

    return ret;
}

#define OC(x) offsetof(BMDCaptureContext, x)
#define OD(x) offsetof(BMDCaptureContext, conf) + offsetof(DecklinkConf, x)
#define D AV_OPT_FLAG_DECODING_PARAM
static const AVOption options[] = {
    { "instance",         "Device instance",    OD(instance),         AV_OPT_TYPE_INT, {.i64 = 0}, 0, INT_MAX, D },
    { "video_mode",       "Video mode, -1 to enable video mode auto detection",         OD(video_mode),       AV_OPT_TYPE_INT, {.i64 = 0}, -1, INT_MAX, D },
    { "video_connection", "Video connection",   OD(video_connection), AV_OPT_TYPE_INT, {.i64 = 0}, 0, INT_MAX, D },
    { "video_format",     "Video pixel format", OD(pixel_format),     AV_OPT_TYPE_INT, {.i64 = 0}, 0, INT_MAX, D },
    { "audio_connection", "Audio connection",   OD(audio_connection), AV_OPT_TYPE_INT, {.i64 = 0}, 0, INT_MAX, D },
<<<<<<< HEAD
    { "video_timeout",    "Video timeout",      OC(timeout),          AV_OPT_TYPE_INT64, {.i64 = 3}, 0, INT_MAX, D },
    { "queue_size",       "Packet queue size",  OC(queue_size),       AV_OPT_TYPE_INT64, {.i64 = 25}, 0, INT_MAX, D },
    { "wallclock",        "Add the wallclock",  OC(wallclock),        AV_OPT_TYPE_INT, {.i64 = 0}, 0, INT_MAX, D },
=======
    { "video_timeout",    "Video timeout (in seconds), 0 to disable the timeout",      OC(timeout),          AV_OPT_TYPE_INT64, {.i64 = 3}, 0, INT_MAX, D },
    { "queue_size",       "Packet queue size, 0 to disable the queue limit",  OC(queue_size),       AV_OPT_TYPE_INT64, {.i64 = 25}, 0, INT_MAX, D },
>>>>>>> 169cc88d
    { NULL },
};

static const AVClass bmd_class = {
    .class_name = "bmd indev",
    .item_name  = av_default_item_name,
    .option     = options,
    .version    = LIBAVUTIL_VERSION_INT,
};

/** x11 grabber device demuxer declaration */
AVInputFormat ff_bmd_demuxer = {
    .name           = "bmd",
    .long_name      = NULL_IF_CONFIG_SMALL("Decklink capture"),
    .priv_data_size = sizeof(BMDCaptureContext),
    .read_header    = bmd_read_header,
    .read_packet    = bmd_read_packet,
    .read_close     = bmd_read_close,
    .flags          = AVFMT_NOFILE,
    .priv_class     = &bmd_class,
};<|MERGE_RESOLUTION|>--- conflicted
+++ resolved
@@ -468,14 +468,9 @@
     { "video_connection", "Video connection",   OD(video_connection), AV_OPT_TYPE_INT, {.i64 = 0}, 0, INT_MAX, D },
     { "video_format",     "Video pixel format", OD(pixel_format),     AV_OPT_TYPE_INT, {.i64 = 0}, 0, INT_MAX, D },
     { "audio_connection", "Audio connection",   OD(audio_connection), AV_OPT_TYPE_INT, {.i64 = 0}, 0, INT_MAX, D },
-<<<<<<< HEAD
-    { "video_timeout",    "Video timeout",      OC(timeout),          AV_OPT_TYPE_INT64, {.i64 = 3}, 0, INT_MAX, D },
-    { "queue_size",       "Packet queue size",  OC(queue_size),       AV_OPT_TYPE_INT64, {.i64 = 25}, 0, INT_MAX, D },
-    { "wallclock",        "Add the wallclock",  OC(wallclock),        AV_OPT_TYPE_INT, {.i64 = 0}, 0, INT_MAX, D },
-=======
     { "video_timeout",    "Video timeout (in seconds), 0 to disable the timeout",      OC(timeout),          AV_OPT_TYPE_INT64, {.i64 = 3}, 0, INT_MAX, D },
     { "queue_size",       "Packet queue size, 0 to disable the queue limit",  OC(queue_size),       AV_OPT_TYPE_INT64, {.i64 = 25}, 0, INT_MAX, D },
->>>>>>> 169cc88d
+    { "wallclock",        "Add the wallclock",  OC(wallclock),        AV_OPT_TYPE_INT, {.i64 = 0}, 0, INT_MAX, D },
     { NULL },
 };
 
