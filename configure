--- conflicted
+++ resolved
@@ -4714,24 +4714,14 @@
 done
 
 # these are off by default, so fail if requested and not available
-<<<<<<< HEAD
-enabled avisynth          && { check_lib "avisynth/avisynth_c.h windows.h" LoadLibrary ||
-                               check_lib "avxsynth/avxsynth_c.h dlfcn.h" dlopen -ldl   ||
-                               die "ERROR: LoadLibrary/dlopen not found, or avisynth header not found"; }
-enabled cuda              && check_lib cuda.h cuInit -lcuda
-enabled frei0r            && { check_header frei0r.h || die "ERROR: frei0r.h header not found"; }
-enabled gnutls            && require_pkg_config gnutls gnutls/gnutls.h gnutls_global_init
-enabled libbmd            && require_pkg_config libbmd libbmd/decklink_capture.h decklink_capture_alloc
-enabled libbs2b           && require_pkg_config libbs2b bs2b.h bs2b_open
-=======
 enabled avisynth          && require_header avisynth/avisynth_c.h
 enabled avxsynth          && require_header avxsynth/avxsynth_c.h
 enabled cuda              && require cuda cuda.h cuInit -lcuda
 enabled frei0r            && require_header frei0r.h
 enabled gnutls            && require_pkg_config gnutls gnutls gnutls/gnutls.h gnutls_global_init
+enabled libbmd            && require_pkg_config libbmd libbmd libbmd/decklink_capture.h decklink_capture_alloc
 enabled libbs2b           && require_pkg_config libbs2b libbs2b bs2b.h bs2b_open
 enabled libdc1394         && require_pkg_config libdc1394 libdc1394-2 dc1394/dc1394.h dc1394_new
->>>>>>> 5352802d
 enabled libdcadec         && require libdcadec libdcadec/dca_context.h dcadec_context_create -ldcadec
 enabled libfaac           && require libfaac "stdint.h faac.h" faacEncGetVersion -lfaac
 enabled libfdk_aac        && require_pkg_config libfdk_aac fdk-aac "fdk-aac/aacenc_lib.h" aacEncOpen
