--- conflicted
+++ resolved
@@ -2433,12 +2433,7 @@
 avfoundation_indev_deps="AVFoundation_AVFoundation_h objc_arc pthreads"
 avfoundation_indev_extralibs="-framework Foundation -framework AVFoundation -framework CoreVideo -framework CoreMedia"
 bktr_indev_deps_any="dev_bktr_ioctl_bt848_h machine_ioctl_bt848_h dev_video_bktr_ioctl_bt848_h dev_ic_bt8xx_h"
-<<<<<<< HEAD
 bmd_indev_deps="libbmd"
-dv1394_indev_deps="dv1394"
-dv1394_indev_select="dv_demuxer"
-=======
->>>>>>> cbe28bc0
 fbdev_indev_deps="linux_fb_h"
 jack_indev_deps="libjack"
 jack_indev_deps_any="sem_timedwait dispatch_dispatch_h"
@@ -4595,13 +4590,9 @@
 enabled cuda              && require cuda cuda.h cuInit -lcuda
 enabled cuvid             && require cuvid cuviddec.h cuvidCreateDecoder -lnvcuvid
 enabled frei0r            && require_header frei0r.h
-<<<<<<< HEAD
-enabled gnutls            && require_pkg_config gnutls gnutls gnutls/gnutls.h gnutls_global_init
 enabled libbmd            && require_pkg_config libbmd libbmd libbmd/decklink_capture.h decklink_capture_alloc -pthread
-=======
 enabled gnutls            && require_pkg_config gnutls gnutls gnutls/gnutls.h gnutls_global_init &&
                              check_lib gmp gmp.h mpz_export -lgmp
->>>>>>> cbe28bc0
 enabled libbs2b           && require_pkg_config libbs2b libbs2b bs2b.h bs2b_open
 enabled libdc1394         && require_pkg_config libdc1394 libdc1394-2 dc1394/dc1394.h dc1394_new
 enabled libdcadec         && require libdcadec libdcadec/dca_context.h dcadec_context_create -ldcadec
