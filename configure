#!/bin/sh
#
# Libav configure script
#
# Copyright (c) 2000-2002 Fabrice Bellard
# Copyright (c) 2005-2008 Diego Biurrun
# Copyright (c) 2005-2008 Mans Rullgard
#

# Prevent locale nonsense from breaking basic text processing.
LC_ALL=C
export LC_ALL

# make sure we are running under a compatible shell
# try to make this part work with most shells

try_exec(){
    echo "Trying shell $1"
    type "$1" > /dev/null 2>&1 && exec "$@"
}

unset foo
(: ${foo%%bar}) 2> /dev/null
E1="$?"

(: ${foo?}) 2> /dev/null
E2="$?"

if test "$E1" != 0 || test "$E2" = 0; then
    echo "Broken shell detected.  Trying alternatives."
    export FF_CONF_EXEC
    if test "0$FF_CONF_EXEC" -lt 1; then
        FF_CONF_EXEC=1
        try_exec bash "$0" "$@"
    fi
    if test "0$FF_CONF_EXEC" -lt 2; then
        FF_CONF_EXEC=2
        try_exec ksh "$0" "$@"
    fi
    if test "0$FF_CONF_EXEC" -lt 3; then
        FF_CONF_EXEC=3
        try_exec /usr/xpg4/bin/sh "$0" "$@"
    fi
    echo "No compatible shell script interpreter found."
    echo "This configure script requires a POSIX-compatible shell"
    echo "such as bash or ksh."
    echo "THIS IS NOT A BUG IN LIBAV, DO NOT REPORT IT AS SUCH."
    echo "Instead, install a working POSIX-compatible shell."
    echo "Disabling this configure test will create a broken Libav."
    if test "$BASH_VERSION" = '2.04.0(1)-release'; then
        echo "This bash version ($BASH_VERSION) is broken on your platform."
        echo "Upgrade to a later version if available."
    fi
    exit 1
fi

test -d /usr/xpg4/bin && PATH=/usr/xpg4/bin:$PATH

show_help(){
    cat <<EOF
Usage: configure [options]
Options: [defaults in brackets after descriptions]

Help options:
  --help                   print this message
  --quiet                  Suppress showing informative output
  --list-decoders          show all available decoders
  --list-encoders          show all available encoders
  --list-hwaccels          show all available hardware accelerators
  --list-demuxers          show all available demuxers
  --list-muxers            show all available muxers
  --list-parsers           show all available parsers
  --list-protocols         show all available protocols
  --list-bsfs              show all available bitstream filters
  --list-indevs            show all available input devices
  --list-outdevs           show all available output devices
  --list-filters           show all available filters

Standard options:
  --logfile=FILE           log tests and output to FILE [config.log]
  --disable-logging        do not log configure debug information
  --prefix=PREFIX          install in PREFIX [$prefix_default]
  --bindir=DIR             install binaries in DIR [PREFIX/bin]
  --datadir=DIR            install data files in DIR [PREFIX/share/avconv]
  --docdir=DIR             install documentation in DIR [PREFIX/share/doc/libav]
  --libdir=DIR             install libs in DIR [PREFIX/lib]
  --shlibdir=DIR           install shared libs in DIR [PREFIX/lib]
  --incdir=DIR             install includes in DIR [PREFIX/include]
  --mandir=DIR             install man page in DIR [PREFIX/share/man]
  --enable-rpath           use rpath when linking programs (USE WITH CARE)

Licensing options:
  --enable-gpl             allow use of GPL code, the resulting libs
                           and binaries will be under GPL [no]
  --enable-version3        upgrade (L)GPL to version 3 [no]
  --enable-nonfree         allow use of nonfree code, the resulting libs
                           and binaries will be unredistributable [no]

Configuration options:
  --disable-static         do not build static libraries [no]
  --enable-shared          build shared libraries [no]
  --enable-small           optimize for size instead of speed
  --enable-runtime-cpudetect detect CPU capabilities at runtime (bigger binary)
  --enable-gray            enable full grayscale support (slower color)
  --disable-swscale-alpha  disable alpha channel support in swscale
  --disable-all            disable building components, libraries and programs

Program options:
  --disable-programs       do not build command line programs
  --disable-avconv         disable avconv build
  --disable-avplay         disable avplay build
  --disable-avprobe        disable avprobe build
  --disable-avserver       deprecated, does nothing

Component options:
  --disable-doc            do not build documentation
  --disable-pod2man        do not build manual pages
  --disable-texi2html      do not build HTML documentation
  --disable-avdevice       disable libavdevice build
  --disable-avcodec        disable libavcodec build
  --disable-avformat       disable libavformat build
  --disable-avutil         disable libavutil build
  --disable-swscale        disable libswscale build
  --disable-avfilter       disable video filter support [no]
  --disable-avresample     disable libavresample build [no]
  --disable-pthreads       disable pthreads [auto]
  --disable-w32threads     disable Win32 threads [auto]
  --disable-network        disable network support [no]
  --disable-dct            disable DCT code
  --disable-error-resilience disable error resilience code
  --disable-lsp            disable LSP code
  --disable-lzo            disable LZO decoder code
  --disable-mdct           disable MDCT code
  --disable-rdft           disable RDFT code
  --disable-fft            disable FFT code
  --disable-faan           disable floating point AAN (I)DCT code

Individual component options:
  --disable-everything     disable all components listed below
  --disable-encoder=NAME   disable encoder NAME
  --enable-encoder=NAME    enable encoder NAME
  --disable-encoders       disable all encoders
  --disable-decoder=NAME   disable decoder NAME
  --enable-decoder=NAME    enable decoder NAME
  --disable-decoders       disable all decoders
  --disable-hwaccel=NAME   disable hwaccel NAME
  --enable-hwaccel=NAME    enable hwaccel NAME
  --disable-hwaccels       disable all hwaccels
  --disable-muxer=NAME     disable muxer NAME
  --enable-muxer=NAME      enable muxer NAME
  --disable-muxers         disable all muxers
  --disable-demuxer=NAME   disable demuxer NAME
  --enable-demuxer=NAME    enable demuxer NAME
  --disable-demuxers       disable all demuxers
  --enable-parser=NAME     enable parser NAME
  --disable-parser=NAME    disable parser NAME
  --disable-parsers        disable all parsers
  --enable-bsf=NAME        enable bitstream filter NAME
  --disable-bsf=NAME       disable bitstream filter NAME
  --disable-bsfs           disable all bitstream filters
  --enable-protocol=NAME   enable protocol NAME
  --disable-protocol=NAME  disable protocol NAME
  --disable-protocols      disable all protocols
  --enable-indev=NAME      enable input device NAME
  --disable-indev=NAME     disable input device NAME
  --disable-indevs         disable input devices
  --enable-outdev=NAME     enable output device NAME
  --disable-outdev=NAME    disable output device NAME
  --disable-outdevs        disable output devices
  --disable-devices        disable all devices
  --enable-filter=NAME     enable filter NAME
  --disable-filter=NAME    disable filter NAME
  --disable-filters        disable all filters

External library support:

  Using any of the following switches will allow Libav to link to the
  corresponding external library. All the components depending on that library
  will become enabled, if all their other dependencies are met and they are not
  explicitly disabled. E.g. --enable-libwavpack will enable linking to
  libwavpack and allow the libwavpack encoder to be built, unless it is
  specifically disabled with --disable-encoder=libwavpack.

  Note that only the system libraries are auto-detected. All the other external
  libraries must be explicitly enabled.

  Also note that the following help text describes the purpose of the libraries
  themselves, not all their features will necessarily be usable by Libav.

  --enable-avisynth          video frameserver
  --enable-bzlib             bzip2 compression [autodetect]
  --enable-frei0r            video filtering plugins
  --enable-gnutls            crypto
  --enable-libbs2b           Bauer stereophonic-to-binaural DSP
  --enable-libcdio           audio CD input
  --enable-libdc1394         IEEE 1394/Firewire camera input
  --enable-libdcadec         DCA audio decoding
  --enable-libfaac           AAC audio encoding
  --enable-libfdk-aac        AAC audio encoding/decoding
  --enable-libfontconfig     font configuration and management
  --enable-libfreetype       font rendering
  --enable-libgsm            GSM audio encoding/decoding
  --enable-libhdcd           HDCD decoding filter
  --enable-libilbc           ILBC audio encoding/decoding
  --enable-libkvazaar        HEVC video encoding
  --enable-libmp3lame        MP3 audio encoding
  --enable-libopencore-amrnb AMR-NB audio encoding/decoding
  --enable-libopencore-amrwb AMR-WB audio decoding
  --enable-libopencv         computer vision
  --enable-libopenh264       H.264 video encoding/decoding
  --enable-libopenjpeg       JPEG 2000 image encoding/decoding
  --enable-libopus           Opus audio encoding/decoding
  --enable-libpulse          Pulseaudio sound server
  --enable-librtmp           RTMP streaming
  --enable-libschroedinger   Dirac video encoding/decoding
  --enable-libsnappy         snappy compression
  --enable-libspeex          Speex audio encoding/decoding
  --enable-libtheora         Theora video encoding/decoding
  --enable-libtwolame        MP2 audio encoding
  --enable-libvo-aacenc      AAC audio encoding
  --enable-libvo-amrwbenc    AMR-WB audio encoding
  --enable-libvorbis         Vorbis audio encoding/decoding
  --enable-libvpx            VP* video encoding/decoding
  --enable-libwavpack        Wavpack audio encoding/decoding
  --enable-libwebp           WebP image encoding/decoding
  --enable-libx264           H.264 video encoding
  --enable-libx265           HEVC video encoding
  --enable-libxavs           Chinese AVS video encoding
  --enable-libxcb            X window system protocol communication
  --enable-libxcb-shm        X11 shm communication [auto]
  --enable-libxcb-xfixes     X11 mouse rendering [auto]
  --enable-libxvid           MPEG-4 ASP video encoding
  --enable-openssl           crypto
  --enable-zlib              compression [autodetect]

  The following libraries provide various hardware acceleration features:
  --enable-cuda    Nvidia CUDA (dynamically linked)
  --enable-d3d11va Microsoft Direct3D 11 video acceleration [auto]
  --enable-dxva2   Microsoft DirectX 9 video acceleration [auto]
  --enable-libmfx  Intel MediaSDK (AKA Quick Sync Video)
  --enable-libnpp  Nvidia CUDA processing
  --enable-mmal    Broadcom Multi-Media Abstraction Layer (Raspberry Pi)
  --enable-nvenc   Nvidia video encoding
  --enable-omx     OpenMAX IL
  --enable-omx-rpi OpenMAX IL for Raspberry Pi
  --enable-vaapi   Video Acceleration API (mainly Unix/Intel)
  --enable-vda     Apple Video Decode Acceleration [auto]
  --enable-vdpau   Nvidia Video Decode and Presentation API for Unix [auto]

Toolchain options:
  --arch=ARCH              select architecture [$arch]
  --cpu=CPU                select the minimum required CPU (affects
                           instruction selection, may crash on older CPUs)
  --cross-prefix=PREFIX    use PREFIX for compilation tools [$cross_prefix]
  --enable-cross-compile   assume a cross-compiler is used
  --sysroot=PATH           root of cross-build tree
  --sysinclude=PATH        location of cross-build system headers
  --target-os=OS           compiler targets OS [$target_os]
  --target-exec=CMD        command to run executables on target
  --target-path=DIR        path to view of build directory on target
  --target-samples=DIR     path to samples directory on target
  --toolchain=NAME         set tool defaults according to NAME
  --nm=NM                  use nm tool
  --ar=AR                  use archive tool AR [$ar_default]
  --as=AS                  use assembler AS [$as_default]
  --cc=CC                  use C compiler CC [$cc_default]
  --objcc=OCC              use ObjC compiler OCC [$cc_default]
  --dep-cc=DEPCC           use dependency generator DEPCC [$cc_default]
  --ld=LD                  use linker LD
  --pkg-config=PKGCONFIG   use pkg-config tool PKGCONFIG [$pkg_config_default]
  --pkg-config-flags=FLAGS pass additional flags to pkgconf []
  --host-cc=HOSTCC         use host C compiler HOSTCC
  --host-cflags=HCFLAGS    use HCFLAGS when compiling for host
  --host-cppflags=HCPPFLAGS use HCPPFLAGS when compiling for host
  --host-ld=HOSTLD         use host linker HOSTLD
  --host-ldflags=HLDFLAGS  use HLDFLAGS when linking for host
  --host-libs=HLIBS        use libs HLIBS when linking for host
  --host-os=OS             compiler host OS [$target_os]
  --extra-cflags=ECFLAGS   add ECFLAGS to CFLAGS [$CFLAGS]
  --extra-objcflags=FLAGS  add FLAGS to OBJCFLAGS [$CFLAGS]
  --extra-ldflags=ELDFLAGS add ELDFLAGS to LDFLAGS [$LDFLAGS]
  --extra-ldexeflags=ELDFLAGS add ELDFLAGS to LDEXEFLAGS [$LDEXEFLAGS]
  --extra-libs=ELIBS       add ELIBS [$ELIBS]
  --extra-version=STRING   version string suffix []
  --optflags=OPTFLAGS      override optimization-related compiler flags
  --build-suffix=SUFFIX    library name suffix []
  --enable-pic             build position-independent code
  --enable-thumb           compile for Thumb instruction set
  --enable-lto             use link-time optimization
  --env="ENV=override"     override the environment variables

Advanced options (experts only):
  --malloc-prefix=PREFIX   prefix malloc and related names with PREFIX
  --custom-allocator=NAME  use a supported custom allocator
  --disable-symver         disable symbol versioning
  --enable-hardcoded-tables use hardcoded tables instead of runtime generation
  --disable-safe-bitstream-reader
                           disable buffer boundary checking in bitreaders
                           (faster, but may crash)
  --enable-sram            allow use of on-chip SRAM

Optimization options (experts only):
  --disable-asm            disable all assembly optimizations
  --disable-altivec        disable AltiVec optimizations
  --disable-vsx            disable VSX optimizations
  --disable-power8         disable POWER8 optimizations
  --disable-amd3dnow       disable 3DNow! optimizations
  --disable-amd3dnowext    disable 3DNow! extended optimizations
  --disable-mmx            disable MMX optimizations
  --disable-mmxext         disable MMXEXT optimizations
  --disable-sse            disable SSE optimizations
  --disable-sse2           disable SSE2 optimizations
  --disable-sse3           disable SSE3 optimizations
  --disable-ssse3          disable SSSE3 optimizations
  --disable-sse4           disable SSE4 optimizations
  --disable-sse42          disable SSE4.2 optimizations
  --disable-avx            disable AVX optimizations
  --disable-xop            disable XOP optimizations
  --disable-fma3           disable FMA3 optimizations
  --disable-fma4           disable FMA4 optimizations
  --disable-avx2           disable AVX2 optimizations
  --disable-armv5te        disable armv5te optimizations
  --disable-armv6          disable armv6 optimizations
  --disable-armv6t2        disable armv6t2 optimizations
  --disable-vfp            disable VFP optimizations
  --disable-neon           disable NEON optimizations
  --disable-inline-asm     disable use of inline assembly
  --disable-yasm           disable use of nasm/yasm assembly

Developer options (useful when working on Libav itself):
  --disable-debug          disable debugging symbols
  --enable-debug=LEVEL     set the debug level [$debuglevel]
  --disable-optimizations  disable compiler optimizations
  --enable-extra-warnings  enable more compiler warnings
  --samples=PATH           location of test samples for FATE, if not set use
                           \$LIBAV_SAMPLES at make invocation time.
  --enable-neon-clobber-test check NEON registers for clobbering (should be
                           used only for debugging purposes)
  --enable-xmm-clobber-test check XMM registers for clobbering (Win64-only;
                           should be used only for debugging purposes)
  --enable-random          randomly enable/disable components
  --disable-random
  --enable-random=LIST     randomly enable/disable specific components or
  --disable-random=LIST    component groups. LIST is a comma-separated list
                           of NAME[:PROB] entries where NAME is a component
                           (group) and PROB the probability associated with
                           NAME (default 0.5).
  --random-seed=VALUE      seed value for --enable/disable-random
  --disable-valgrind-backtrace do not print a backtrace under Valgrind
                           (only applies to --disable-optimizations builds)

NOTE: Object files are built at the place where configure is launched.
EOF
  exit 0
}

quotes='""'

log(){
    echo "$@" >> $logfile
}

log_file(){
    log BEGIN $1
    i=1
    while read line; do
        printf '%5s   %s\n' "${i}" "${line}"
        i=$(($i+1))
    done < $1 >> $logfile
    log END $1
}

echolog(){
    log "$@"
    echo "$@"
}

warn(){
    log "WARNING: $*"
    WARNINGS="${WARNINGS}WARNING: $*\n"
}

die(){
    echolog "$@"
    cat <<EOF

If you think configure made a mistake, make sure you are using the latest
version from Git.  If the latest version fails, report the problem to the
libav-tools@libav.org mailing list or IRC #libav on irc.freenode.net.
EOF
    if disabled logging; then
        cat <<EOF
Rerun configure with logging enabled (do not use --disable-logging), and
include the log this produces with your report.
EOF
    else
        cat <<EOF
Include the log file "$logfile" produced by configure as this will help
solving the problem.
EOF
    fi
    exit 1
}

# Avoid locale weirdness, besides we really just want to translate ASCII.
toupper(){
    echo "$@" | tr abcdefghijklmnopqrstuvwxyz ABCDEFGHIJKLMNOPQRSTUVWXYZ
}

tolower(){
    echo "$@" | tr ABCDEFGHIJKLMNOPQRSTUVWXYZ abcdefghijklmnopqrstuvwxyz
}

c_escape(){
    echo "$*" | sed 's/["\\]/\\\0/g'
}

sh_quote(){
    v=$(echo "$1" | sed "s/'/'\\\\''/g")
    test "x$v" = "x${v#*[!A-Za-z0-9_/.+-]}" || v="'$v'"
    echo "$v"
}

cleanws(){
    echo "$@" | sed 's/^ *//;s/  */ /g;s/ *$//'
}

filter(){
    pat=$1
    shift
    for v; do
        eval "case $v in $pat) echo $v ;; esac"
    done
}

filter_out(){
    pat=$1
    shift
    for v; do
        eval "case $v in $pat) ;; *) echo $v ;; esac"
    done
}

map(){
    m=$1
    shift
    for v; do eval $m; done
}

add_suffix(){
    suffix=$1
    shift
    for v; do echo ${v}${suffix}; done
}

set_all(){
    value=$1
    shift
    for var in $*; do
        eval $var=$value
    done
}

set_weak(){
    value=$1
    shift
    for var; do
        eval : \${$var:=$value}
    done
}

sanitize_var_name(){
    echo $@ | sed 's/[^A-Za-z0-9_]/_/g'
}

set_safe(){
    var=$1
    shift
    eval $(sanitize_var_name "$var")='$*'
}

get_safe(){
    eval echo \$$(sanitize_var_name "$1")
}

pushvar(){
    for pvar in $*; do
        eval level=\${${pvar}_level:=0}
        eval ${pvar}_${level}="\$$pvar"
        eval ${pvar}_level=$(($level+1))
    done
}

popvar(){
    for pvar in $*; do
        eval level=\${${pvar}_level:-0}
        test $level = 0 && continue
        eval level=$(($level-1))
        eval $pvar="\${${pvar}_${level}}"
        eval ${pvar}_level=$level
        eval unset ${pvar}_${level}
    done
}

enable(){
    set_all yes $*
}

disable(){
    set_all no $*
}

enable_weak(){
    set_weak yes $*
}

disable_weak(){
    set_weak no $*
}

enable_safe(){
    for var; do
        enable $(echo "$var" | sed 's/[^A-Za-z0-9_]/_/g')
    done
}

disable_safe(){
    for var; do
        disable $(echo "$var" | sed 's/[^A-Za-z0-9_]/_/g')
    done
}

do_enable_deep(){
    for var; do
        enabled $var && continue
        eval sel="\$${var}_select"
        eval sgs="\$${var}_suggest"
        pushvar var sgs
        enable_deep $sel
        popvar sgs
        enable_deep_weak $sgs
        popvar var
    done
}

enable_deep(){
    do_enable_deep $*
    enable $*
}

enable_deep_weak(){
    for var; do
        disabled $var && continue
        pushvar var
        do_enable_deep $var
        popvar var
        enable_weak $var
    done
}

enabled(){
    test "${1#!}" = "$1" && op== || op=!=
    eval test "x\$${1#!}" $op "xyes"
}

disabled(){
    test "${1#!}" = "$1" && op== || op=!=
    eval test "x\$${1#!}" $op "xno"
}

enabled_all(){
    for opt; do
        enabled $opt || return 1
    done
}

disabled_all(){
    for opt; do
        disabled $opt || return 1
    done
}

enabled_any(){
    for opt; do
        enabled $opt && return 0
    done
}

disabled_any(){
    for opt; do
        disabled $opt && return 0
    done
    return 1
}

set_default(){
    for opt; do
        eval : \${$opt:=\$${opt}_default}
    done
}

is_in(){
    value=$1
    shift
    for var in $*; do
        [ $var = $value ] && return 0
    done
    return 1
}

do_check_deps(){
    for cfg; do
        cfg="${cfg#!}"
        enabled ${cfg}_checking && die "Circular dependency for $cfg."
        disabled ${cfg}_checking && continue
        enable ${cfg}_checking
        append allopts $cfg

        eval dep_all="\$${cfg}_deps"
        eval dep_any="\$${cfg}_deps_any"
        eval dep_sel="\$${cfg}_select"
        eval dep_sgs="\$${cfg}_suggest"
        eval dep_ifa="\$${cfg}_if"
        eval dep_ifn="\$${cfg}_if_any"

        pushvar cfg dep_all dep_any dep_sel dep_sgs dep_ifa dep_ifn
        do_check_deps $dep_all $dep_any $dep_sel $dep_sgs $dep_ifa $dep_ifn
        popvar cfg dep_all dep_any dep_sel dep_sgs dep_ifa dep_ifn

        [ -n "$dep_ifa" ] && { enabled_all $dep_ifa && enable_weak $cfg; }
        [ -n "$dep_ifn" ] && { enabled_any $dep_ifn && enable_weak $cfg; }
        enabled_all  $dep_all || disable $cfg
        enabled_any  $dep_any || disable $cfg
        disabled_any $dep_sel && disable $cfg

        if enabled $cfg; then
            enable_deep $dep_sel
            enable_deep_weak $dep_sgs
        fi

        disable ${cfg}_checking
    done
}

check_deps(){
    unset allopts

    do_check_deps "$@"

    for cfg in $allopts; do
        enabled $cfg || continue
        eval dep_extralibs="\$${cfg}_extralibs"
        test -n "$dep_extralibs" && add_extralibs $dep_extralibs
    done
}

print_config(){
    pfx=$1
    files=$2
    shift 2
    map 'eval echo "$v \${$v:-no}"' "$@" |
    awk "BEGIN { split(\"$files\", files) }
        {
            c = \"$pfx\" toupper(\$1);
            v = \$2;
            sub(/yes/, 1, v);
            sub(/no/,  0, v);
            for (f in files) {
                file = files[f];
                if (file ~ /\\.h\$/) {
                    printf(\"#define %s %d\\n\", c, v) >>file;
                } else if (file ~ /\\.asm\$/) {
                    printf(\"%%define %s %d\\n\", c, v) >>file;
                } else if (file ~ /\\.mak\$/) {
                    n = -v ? \"\" : \"!\";
                    printf(\"%s%s=yes\\n\", n, c) >>file;
                }
            }
        }"
}

print_enabled(){
    suf=$1
    shift
    for v; do
        enabled $v && printf "%s\n" ${v%$suf}
    done
}

append(){
    var=$1
    shift
    eval "$var=\"\$$var $*\""
}

prepend(){
    var=$1
    shift
    eval "$var=\"$* \$$var\""
}

unique(){
    var=$1
    uniq_list=""
    for tok in $(eval echo \$$var); do
        uniq_list="$(filter_out $tok $uniq_list) $tok"
    done
    eval "$var=\"${uniq_list}\""
}

add_cppflags(){
    append CPPFLAGS "$@"
}

add_cflags(){
    append CFLAGS $($cflags_filter "$@")
}

add_asflags(){
    append ASFLAGS $($asflags_filter "$@")
}

add_objcflags(){
    append OBJCFLAGS $($objcflags_filter "$@")
}

add_ldflags(){
    append LDFLAGS $($ldflags_filter "$@")
}

add_ldexeflags(){
    append LDEXEFLAGS $($ldflags_filter "$@")
}

add_stripflags(){
    append STRIPFLAGS "$@"
}

add_extralibs(){
    prepend extralibs $($ldflags_filter "$@")
}

add_host_cppflags(){
    append host_cppflags "$@"
}

add_host_cflags(){
    append host_cflags $($host_cflags_filter "$@")
}

add_host_ldflags(){
    append host_ldflags $($host_ldflags_filter "$@")
}

add_compat(){
    append compat_objs $1
    shift
    map 'add_cppflags -D$v' "$@"
}

check_cmd(){
    log "$@"
    "$@" >> $logfile 2>&1
}

cc_o(){
    eval printf '%s\\n' $CC_O
}

cc_e(){
    eval printf '%s\\n' $CC_E
}

check_cc(){
    log check_cc "$@"
    cat > $TMPC
    log_file $TMPC
    check_cmd $cc $CPPFLAGS $CFLAGS "$@" $CC_C $(cc_o $TMPO) $TMPC
}

check_objcc(){
    log check_objcc "$@"
    cat > $TMPC
    log_file $TMPC
    check_cmd $objcc $CPPFLAGS $CFLAGS $OBJCFLAGS "$@" $OBJCC_C $(cc_o $TMPO) $TMPC
}

check_cpp(){
    log check_cpp "$@"
    cat > $TMPC
    log_file $TMPC
    check_cmd $cc $CPPFLAGS $CFLAGS "$@" $(cc_e $TMPO) $TMPC
}

as_o(){
    eval printf '%s\\n' $AS_O
}

check_as(){
    log check_as "$@"
    cat > $TMPS
    log_file $TMPS
    check_cmd $as $CPPFLAGS $ASFLAGS "$@" $AS_C $(as_o $TMPO) $TMPS
}

check_inline_asm(){
    log check_inline_asm "$@"
    name="$1"
    code="$2"
    shift 2
    disable $name
    check_cc "$@" <<EOF && enable $name
void foo(void){ __asm__ volatile($code); }
EOF
}

check_insn(){
    log check_insn "$@"
    check_inline_asm ${1}_inline "\"$2\""
    echo "$2" | check_as && enable ${1}_external || disable ${1}_external
}

check_yasm(){
    log check_yasm "$@"
    echo "$1" > $TMPS
    log_file $TMPS
    shift 1
    check_cmd $yasmexe $YASMFLAGS "$@" -o $TMPO $TMPS
}

ld_o(){
    eval printf '%s\\n' $LD_O
}

check_ld(){
    log check_ld "$@"
    flags=$(filter_out '-l*' "$@")
    libs=$(filter '-l*' "$@")
    check_cc $($cflags_filter $flags) || return
    flags=$($ldflags_filter $flags)
    libs=$($ldflags_filter $libs)
    check_cmd $ld $LDFLAGS $flags $(ld_o $TMPE) $TMPO $libs $extralibs
}

print_include(){
    hdr=$1
    test "${hdr%.h}" = "${hdr}" &&
        echo "#include $hdr"    ||
        echo "#include <$hdr>"
}

check_code(){
    log check_code "$@"
    check=$1
    headers=$2
    code=$3
    shift 3
    {
        for hdr in $headers; do
            print_include $hdr
        done
        echo "int main(void) { $code; return 0; }"
    } | check_$check "$@"
}

check_cppflags(){
    log check_cppflags "$@"
    check_cpp "$@" <<EOF && append CPPFLAGS "$@"
int x;
EOF
}

test_cflags(){
    log test_cflags "$@"
    set -- $($cflags_filter "$@")
    check_cc "$@" <<EOF
int x;
EOF
}

check_cflags(){
    log check_cflags "$@"
    test_cflags "$@" && add_cflags "$@"
}

test_objcflags(){
    log test_objcflags "$@"
    set -- $($objcflags_filter "$@")
    check_objcc "$@" <<EOF
int x;
EOF
}

check_objcflags(){
    log check_objcflags "$@"
    test_objcflags "$@" && add_objcflags "$@"
}

test_ldflags(){
    log test_ldflags "$@"
    check_ld "$@" <<EOF
int main(void){ return 0; }
EOF
}

check_ldflags(){
    log check_ldflags "$@"
    test_ldflags "$@" && add_ldflags "$@"
}

test_stripflags(){
    log test_stripflags "$@"
    # call check_cc to get a fresh TMPO
    check_cc <<EOF
int main(void) { return 0; }
EOF
    check_cmd $strip $STRIPFLAGS "$@" $TMPO
}

check_stripflags(){
    log check_stripflags "$@"
    test_stripflags "$@" && add_stripflags "$@"
}

check_header(){
    log check_header "$@"
    header=$1
    shift
    disable_safe $header
    check_cpp "$@" <<EOF && enable_safe $header
#include <$header>
int x;
EOF
}

check_func(){
    log check_func "$@"
    func=$1
    shift
    disable $func
    check_ld "$@" <<EOF && enable $func
extern int $func();
int main(void){ $func(); }
EOF
}

check_mathfunc(){
    log check_mathfunc "$@"
    func=$1
    narg=$2
    shift 2
    test $narg = 2 && args="f, g" || args="f"
    disable $func
    check_ld "$@" <<EOF && enable $func
#include <math.h>
float foo(float f, float g) { return $func($args); }
int main(void){ return 0; }
EOF
}

check_func_headers(){
    log check_func_headers "$@"
    headers=$1
    funcs=$2
    shift 2
    {
        for hdr in $headers; do
            print_include $hdr
        done
        for func in $funcs; do
            echo "long check_$func(void) { return (long) $func; }"
        done
        echo "int main(void) { return 0; }"
    } | check_ld "$@" && enable $funcs && enable_safe $headers
}

check_cpp_condition(){
    log check_cpp_condition "$@"
    header=$1
    condition=$2
    shift 2
    check_cpp "$@" <<EOF
#include <$header>
#if !($condition)
#error "unsatisfied condition: $condition"
#endif
EOF
}

test_cflags_cpp(){
    log test_cflags_cpp "$@"
    flags=$1
    condition=$2
    shift 2
    set -- $($cflags_filter "$flags")
    check_cpp "$@" <<EOF
#if !($condition)
#error "unsatisfied condition: $condition"
#endif
EOF
}

check_lib(){
    log check_lib "$@"
    headers="$1"
    funcs="$2"
    shift 2
    check_func_headers "$headers" "$funcs" "$@" && add_extralibs "$@"
}

check_pkg_config(){
    log check_pkg_config "$@"
    pkg="$1"
    headers="$2"
    funcs="$3"
    shift 3
    check_cmd $pkg_config --exists --print-errors $pkg || return
    pkg_cflags=$($pkg_config --cflags $pkg_config_flags $pkg)
    pkg_libs=$($pkg_config --libs $pkg_config_flags $pkg)
    check_func_headers "$headers" "$funcs" $pkg_cflags $pkg_libs "$@" &&
        set_safe "${pkg}_cflags" $pkg_cflags   &&
        set_safe "${pkg}_libs"   $pkg_libs
}

check_exec(){
    check_ld "$@" && { enabled cross_compile || $TMPE >> $logfile 2>&1; }
}

check_exec_crash(){
    log check_exec_crash "$@"
    code=$(cat)

    # exit() is not async signal safe.  _Exit (C99) and _exit (POSIX)
    # are safe but may not be available everywhere.  Thus we use
    # raise(SIGTERM) instead.  The check is run in a subshell so we
    # can redirect the "Terminated" message from the shell.  SIGBUS
    # is not defined by standard C so it is used conditionally.

    (check_exec "$@") >> $logfile 2>&1 <<EOF
#include <signal.h>
static void sighandler(int sig){
    raise(SIGTERM);
}
int foo(void){
    $code
}
int (*func_ptr)(void) = foo;
int main(void){
    signal(SIGILL, sighandler);
    signal(SIGFPE, sighandler);
    signal(SIGSEGV, sighandler);
#ifdef SIGBUS
    signal(SIGBUS, sighandler);
#endif
    return func_ptr();
}
EOF
}

check_type(){
    log check_type "$@"
    headers=$1
    type=$2
    shift 2
    disable_safe "$type"
    check_code cc "$headers" "$type v" "$@" && enable_safe "$type"
}

check_struct(){
    log check_struct "$@"
    headers=$1
    struct=$2
    member=$3
    shift 3
    disable_safe "${struct}_${member}"
    check_code cc "$headers" "const void *p = &(($struct *)0)->$member" "$@" &&
        enable_safe "${struct}_${member}"
}

check_builtin(){
    log check_builtin "$@"
    name=$1
    headers=$2
    builtin=$3
    shift 3
    disable "$name"
    check_code ld "$headers" "$builtin" "$@" && enable "$name"
}

check_compile_assert(){
    log check_compile_assert "$@"
    name=$1
    headers=$2
    condition=$3
    shift 3
    disable "$name"
    check_code cc "$headers" "char c[2 * !!($condition) - 1]" "$@" && enable "$name"
}

require(){
    log require "$@"
    name="$1"
    headers="$2"
    func="$3"
    shift 3
    check_lib "$headers" $func "$@" || die "ERROR: $name not found"
}

require_pkg_config(){
    log require_pkg_config "$@"
    pkg="$1"
    check_pkg_config "$@" || die "ERROR: $pkg not found"
    add_cflags    $(get_safe "${pkg}_cflags")
    add_extralibs $(get_safe "${pkg}_libs")
}

hostcc_e(){
    eval printf '%s\\n' $HOSTCC_E
}

hostcc_o(){
    eval printf '%s\\n' $HOSTCC_O
}

check_host_cc(){
    log check_host_cc "$@"
    cat > $TMPC
    log_file $TMPC
    check_cmd $host_cc $host_cflags "$@" $HOSTCC_C $(hostcc_o $TMPO) $TMPC
}

check_host_cpp(){
    log check_host_cpp "$@"
    cat > $TMPC
    log_file $TMPC
    check_cmd $host_cc $host_cppflags $host_cflags "$@" $(hostcc_e $TMPO) $TMPC
}

check_host_cppflags(){
    log check_host_cppflags "$@"
    check_host_cpp "$@" <<EOF && append host_cppflags "$@"
int x;
EOF
}

check_host_cflags(){
    log check_host_cflags "$@"
    set -- $($host_cflags_filter "$@")
    check_host_cc "$@" <<EOF && append host_cflags "$@"
int x;
EOF
}

check_host_cpp_condition(){
    log check_host_cpp_condition "$@"
    header=$1
    condition=$2
    shift 2
    check_host_cpp "$@" <<EOF
#include <$header>
#if !($condition)
#error "unsatisfied condition: $condition"
#endif
EOF
}

apply(){
    file=$1
    shift
    "$@" < "$file" > "$file.tmp" && mv "$file.tmp" "$file" || rm "$file.tmp"
}

cp_if_changed(){
    cmp -s "$1" "$2" && { test "$quiet" != "yes" && echo "$2 is unchanged"; } && return
    mkdir -p "$(dirname $2)"
    $cp_f "$1" "$2"
}

# CONFIG_LIST contains configurable options, while HAVE_LIST is for
# system-dependent things.

AVCODEC_COMPONENTS="
    bsfs
    decoders
    encoders
    hwaccels
    parsers
"

AVDEVICE_COMPONENTS="
    indevs
    outdevs
"
AVFILTER_COMPONENTS="
    filters
"
AVFORMAT_COMPONENTS="
    demuxers
    muxers
    protocols
"

AVRESAMPLE_COMPONENTS=""
AVUTIL_COMPONENTS=""

COMPONENT_LIST="
    $AVCODEC_COMPONENTS
    $AVDEVICE_COMPONENTS
    $AVFILTER_COMPONENTS
    $AVFORMAT_COMPONENTS
    $AVRESAMPLE_COMPONENTS
    $AVUTIL_COMPONENTS
"

EXAMPLE_LIST="
    decode_audio_example
    decode_video_example
    encode_audio_example
    encode_video_example
    filter_audio_example
    metadata_example
    output_example
    qsvdec_example
    transcode_aac_example
"

HWACCEL_LIBRARY_NONFREE_LIST="
    cuda
    libnpp
"
HWACCEL_LIBRARY_LIST="
    $HWACCEL_LIBRARY_NONFREE_LIST
    d3d11va
    dxva2
    libmfx
    mmal
    nvenc
    omx
    vaapi
    vda
    vdpau
"

EXTERNAL_LIBRARY_GPL_LIST="
    libcdio
    libx264
    libx265
    libxavs
    libxvid
"

EXTERNAL_LIBRARY_NONFREE_LIST="
    libfaac
    libfdk_aac
    openssl
"

EXTERNAL_LIBRARY_VERSION3_LIST="
    libopencore_amrnb
    libopencore_amrwb
    libvo_aacenc
    libvo_amrwbenc
"

EXTERNAL_LIBRARY_LIST="
    $EXTERNAL_LIBRARY_GPL_LIST
    $EXTERNAL_LIBRARY_NONFREE_LIST
    $EXTERNAL_LIBRARY_VERSION3_LIST
    avisynth
    bzlib
    frei0r
    gnutls
    libbs2b
<<<<<<< HEAD
    libbmd
    libcdio
=======
>>>>>>> 6a1ea4ec
    libdc1394
    libdcadec
    libfontconfig
    libfreetype
    libgsm
    libhdcd
    libilbc
    libkvazaar
    libmp3lame
    libopencv
    libopenh264
    libopenjpeg
    libopus
    libpulse
    librtmp
    libschroedinger
    libsnappy
    libspeex
    libtheora
    libtwolame
    libvorbis
    libvpx
    libwavpack
    libwebp
    libxcb
    libxcb_shm
    libxcb_xfixes
    zlib
"

FEATURE_LIST="
    gray
    hardcoded_tables
    omx_rpi
    runtime_cpudetect
    safe_bitstream_reader
    shared
    small
    sram
    static
    swscale_alpha
"

LIBRARY_LIST="
    avcodec
    avdevice
    avfilter
    avformat
    avresample
    avutil
    swscale
"

LICENSE_LIST="
    gpl
    nonfree
    version3
"

PROGRAM_LIST="
    avconv
    avplay
    avprobe
"

SUBSYSTEM_LIST="
    dct
    doc
    error_resilience
    faan
    fft
    lsp
    lzo
    mdct
    network
    rdft
"

CONFIG_LIST="
    $COMPONENT_LIST
    $EXAMPLE_LIST
    $EXTERNAL_LIBRARY_LIST
    $HWACCEL_LIBRARY_LIST
    $FEATURE_LIST
    $LICENSE_LIST
    $LIBRARY_LIST
    $PROGRAM_LIST
    $SUBSYSTEM_LIST
    neon_clobber_test
    pic
    pod2man
    texi2html
    thumb
    valgrind_backtrace
    xmm_clobber_test
"

THREADS_LIST="
    pthreads
    w32threads
"

ATOMICS_LIST="
    atomics_gcc
    atomics_suncc
    atomics_win32
"

ARCH_LIST="
    aarch64
    alpha
    arm
    avr32
    avr32_ap
    avr32_uc
    bfin
    ia64
    m68k
    mips
    mips64
    parisc
    ppc
    ppc64
    s390
    sh4
    sparc
    sparc64
    tilegx
    tilepro
    tomi
    x86
    x86_32
    x86_64
"

ARCH_EXT_LIST_ARM="
    armv5te
    armv6
    armv6t2
    armv8
    neon
    vfp
    vfpv3
"

ARCH_EXT_LIST_X86_SIMD="
    amd3dnow
    amd3dnowext
    avx
    avx2
    fma3
    fma4
    mmx
    mmxext
    sse
    sse2
    sse3
    sse4
    sse42
    ssse3
    xop
"

ARCH_EXT_LIST_PPC="
    altivec
    dcbzl
    ldbrx
    power8
    ppc4xx
    vsx
"

ARCH_EXT_LIST_X86="
    $ARCH_EXT_LIST_X86_SIMD
    cpunop
    i686
"

ARCH_EXT_LIST_MIPS="
    loongson
    mips32r1
    mips64r1
    mips32r2
    mips64r2
    mips32r6
    mips64r6
"

ARCH_EXT_LIST="
    $ARCH_EXT_LIST_ARM
    $ARCH_EXT_LIST_MIPS
    $ARCH_EXT_LIST_PPC
    $ARCH_EXT_LIST_X86
    vis
"

ARCH_FEATURES="
    aligned_stack
    fast_64bit
    fast_clz
    fast_cmov
    local_aligned_8
    local_aligned_16
    local_aligned_32
    simd_align_16
    simd_align_32
"

BUILTIN_LIST="
    atomic_cas_ptr
    machine_rw_barrier
    MemoryBarrier
    mm_empty
    rdtsc
    sem_timedwait
    sync_val_compare_and_swap
"
HAVE_LIST_CMDLINE="
    inline_asm
    symver
    yasm
"

HAVE_LIST_PUB="
    bigendian
    fast_unaligned
"

HEADERS_LIST="
    AVFoundation_AVFoundation_h
    alsa_asoundlib_h
    altivec_h
    arpa_inet_h
    cdio_paranoia_h
    cdio_paranoia_paranoia_h
    dispatch_dispatch_h
    dev_bktr_ioctl_bt848_h
    dev_bktr_ioctl_meteor_h
    dev_ic_bt8xx_h
    dev_video_bktr_ioctl_bt848_h
    dev_video_meteor_ioctl_meteor_h
    direct_h
    dlfcn_h
    d3d11_h
    dxva_h
    gsm_h
    io_h
    mach_mach_time_h
    machine_ioctl_bt848_h
    machine_ioctl_meteor_h
    malloc_h
    poll_h
    sndio_h
    soundcard_h
    stdatomic_h
    sys_mman_h
    sys_param_h
    sys_resource_h
    sys_select_h
    sys_soundcard_h
    sys_time_h
    sys_un_h
    sys_videoio_h
    unistd_h
    valgrind_valgrind_h
    windows_h
    winsock2_h
"

INTRINSICS_LIST="
    intrinsics_neon
"

MATH_FUNCS="
    atanf
    atan2f
    cbrtf
    cosf
    exp2
    exp2f
    expf
    isinf
    isnan
    ldexpf
    llrint
    llrintf
    log2
    log2f
    log10f
    lrint
    lrintf
    powf
    rint
    round
    roundf
    sinf
    trunc
    truncf
"

SYSTEM_FUNCS="
    aligned_malloc
    clock_gettime
    closesocket
    CommandLineToArgvW
    CoTaskMemFree
    CryptGenRandom
    dlopen
    fcntl
    flt_lim
    fork
    getaddrinfo
    gethrtime
    getopt
    GetProcessAffinityMask
    GetProcessMemoryInfo
    GetProcessTimes
    getrusage
    GetSystemTimeAsFileTime
    gettimeofday
    gmtime_r
    inet_aton
    isatty
    jack_port_get_latency_range
    LoadLibrary
    localtime_r
    mach_absolute_time
    MapViewOfFile
    memalign
    mkstemp
    mmap
    mprotect
    nanosleep
    posix_memalign
    sched_getaffinity
    SetConsoleTextAttribute
    setmode
    setrlimit
    Sleep
    strerror_r
    sysconf
    sysctl
    usleep
    VirtualAlloc
"

TOOLCHAIN_FEATURES="
    as_dn_directive
    as_fpu_directive
    as_func
    as_object_arch
    asm_mod_q
    attribute_may_alias
    attribute_packed
    ebp_available
    ebx_available
    gnu_as
    ibm_asm
    inline_asm_labels
    pragma_deprecated
    symver_asm_label
    symver_gnu_asm
    vfp_args
    xform_asm
    xmm_clobbers
"

TYPES_LIST="
    CONDITION_VARIABLE_Ptr
    socklen_t
    struct_addrinfo
    struct_group_source_req
    struct_ip_mreq_source
    struct_ipv6_mreq
    struct_pollfd
    struct_rusage_ru_maxrss
    struct_sockaddr_in6
    struct_sockaddr_sa_len
    struct_sockaddr_storage
    struct_v4l2_frmivalenum_discrete
"

HAVE_LIST="
    $ARCH_EXT_LIST
    $(add_suffix _external $ARCH_EXT_LIST)
    $(add_suffix _inline   $ARCH_EXT_LIST)
    $ARCH_FEATURES
    $BUILTIN_LIST
    $HAVE_LIST_CMDLINE
    $HAVE_LIST_PUB
    $HEADERS_LIST
    $INTRINSICS_LIST
    $MATH_FUNCS
    $SYSTEM_FUNCS
    $THREADS_LIST
    $TOOLCHAIN_FEATURES
    $TYPES_LIST
    dos_paths
    dxva2_lib
    libc_msvcrt
    libdc1394_1
    libdc1394_2
    MMAL_PARAMETER_VIDEO_MAX_NUM_CALLBACKS
    sdl
    section_data_rel_ro
    threads
    vaapi_drm
    vaapi_x11
    vdpau_x11
    xlib
"

# options emitted with CONFIG_ prefix but not available on the command line
CONFIG_EXTRA="
    aandcttables
    ac3dsp
    audio_frame_queue
    audiodsp
    blockdsp
    bswapdsp
    cabac
    dirac_parse
    dvprofile
    faandct
    faanidct
    fdctdsp
    flacdsp
    fmtconvert
    g722dsp
    gcrypt
    gmp
    golomb
    gplv3
    h263dsp
    h264chroma
    h264dsp
    h264parse
    h264pred
    h264qpel
    hpeldsp
    huffman
    huffyuvdsp
    huffyuvencdsp
    idctdsp
    iirfilter
    imdct15
    intrax8
    iso_media
    ividsp
    jpegtables
    libx262
    lgplv3
    lpc
    lzf
    me_cmp
    mpeg_er
    mpegaudio
    mpegaudiodsp
    mpegvideo
    mpegvideoenc
    mss34dsp
    pixblockdsp
    qpeldsp
    qsv
    qsvdec
    qsvenc
    rangecoder
    riffdec
    riffenc
    rtpdec
    rtpenc_chain
    rv34dsp
    sinewin
    snappy
    srtp
    startcode
    texturedsp
    texturedspenc
    tpeldsp
    vaapi_encode
    vc1dsp
    videodsp
    vp3dsp
    vp56dsp
    vp8dsp
    wma_freqs
    wmv2dsp
"

CMDLINE_SELECT="
    $ARCH_EXT_LIST
    $CONFIG_LIST
    $HAVE_LIST_CMDLINE
    $THREADS_LIST
    asm
    cross_compile
    debug
    extra_warnings
    logging
    lto
    optimizations
    rpath
"

PATHS_LIST="
    bindir
    datadir
    docdir
    incdir
    libdir
    mandir
    prefix
    shlibdir
"

CMDLINE_SET="
    $PATHS_LIST
    ar
    arch
    as
    build_suffix
    cc
    objcc
    cpu
    cross_prefix
    custom_allocator
    dep_cc
    env
    extra_version
    host_cc
    host_cflags
    host_ld
    host_ldflags
    host_libs
    host_os
    ld
    logfile
    malloc_prefix
    nm
    optflags
    pkg_config
    pkg_config_flags
    random_seed
    samples
    sysinclude
    sysroot
    target_exec
    target_os
    target_path
    target_samples
    toolchain
"

CMDLINE_APPEND="
    extra_cflags
    extra_objcflags
    host_cppflags
"

# code dependency declarations

# architecture extensions

armv5te_deps="arm"
armv6_deps="arm"
armv6t2_deps="arm"
armv8_deps="aarch64"
neon_deps_any="aarch64 arm"
intrinsics_neon_deps="neon"
vfp_deps_any="aarch64 arm"
vfpv3_deps="vfp"

map 'eval ${v}_inline_deps=inline_asm' $ARCH_EXT_LIST_ARM

altivec_deps="ppc"
ppc4xx_deps="ppc"
vsx_deps="altivec"
power8_deps="vsx"

cpunop_deps="i686"
x86_64_select="i686"
x86_64_suggest="fast_cmov"

amd3dnow_deps="mmx"
amd3dnowext_deps="amd3dnow"
i686_deps="x86"
mmx_deps="x86"
mmxext_deps="mmx"
sse_deps="mmxext"
sse2_deps="sse"
sse3_deps="sse2"
ssse3_deps="sse3"
sse4_deps="ssse3"
sse42_deps="sse4"
avx_deps="sse42"
xop_deps="avx"
fma3_deps="avx"
fma4_deps="avx"
avx2_deps="avx"

mmx_external_deps="yasm"
mmx_inline_deps="inline_asm"
mmx_suggest="mmx_external mmx_inline"

for ext in $(filter_out mmx $ARCH_EXT_LIST_X86_SIMD); do
    eval dep=\$${ext}_deps
    eval ${ext}_external_deps='"${dep}_external"'
    eval ${ext}_inline_deps='"${dep}_inline"'
    eval ${ext}_suggest='"${ext}_external ${ext}_inline"'
done

aligned_stack_if_any="aarch64 ppc x86"
fast_64bit_if_any="aarch64 alpha ia64 mips64 parisc64 ppc64 sparc64 x86_64"
fast_clz_if_any="aarch64 alpha avr32 mips ppc x86"
fast_unaligned_if_any="aarch64 ppc x86"
simd_align_16_if_any="altivec neon sse"
simd_align_32_if_any="avx"

# system capabilities
symver_if_any="symver_asm_label symver_gnu_asm"
valgrind_backtrace_deps="!optimizations valgrind_valgrind_h"

# threading support
atomics_gcc_if="sync_val_compare_and_swap"
atomics_suncc_if="atomic_cas_ptr machine_rw_barrier"
atomics_win32_if="MemoryBarrier"
atomics_native_if_any="$ATOMICS_LIST"
w32threads_deps="atomics_native"
threads_if_any="$THREADS_LIST"

# subsystems
dct_select="rdft"
dirac_parse_select="golomb"
error_resilience_select="me_cmp"
faandct_deps="faan fdctdsp"
faanidct_deps="faan idctdsp"
h264dsp_select="startcode"
intrax8_select="blockdsp idctdsp"
mdct_select="fft"
rdft_select="fft"
me_cmp_select="fdctdsp idctdsp pixblockdsp"
mpeg_er_select="error_resilience"
mpegaudio_select="mpegaudiodsp"
mpegaudiodsp_select="dct"
mpegvideo_select="blockdsp hpeldsp idctdsp me_cmp mpeg_er videodsp"
mpegvideoenc_select="me_cmp mpegvideo pixblockdsp qpeldsp"
vc1dsp_select="h264chroma qpeldsp startcode"

# decoders / encoders
aac_decoder_select="imdct15 mdct sinewin"
aac_encoder_select="audio_frame_queue iirfilter mdct sinewin"
aac_latm_decoder_select="aac_decoder aac_latm_parser"
ac3_decoder_select="ac3_parser ac3dsp bswapdsp fmtconvert mdct"
ac3_encoder_select="ac3dsp audiodsp mdct me_cmp"
ac3_fixed_encoder_select="ac3dsp audiodsp mdct me_cmp"
adpcm_g722_decoder_select="g722dsp"
adpcm_g722_encoder_select="g722dsp"
aic_decoder_select="golomb idctdsp"
alac_encoder_select="lpc"
als_decoder_select="bswapdsp"
amrnb_decoder_select="lsp"
amrwb_decoder_select="lsp"
amv_decoder_select="sp5x_decoder"
ape_decoder_select="bswapdsp"
asv1_decoder_select="blockdsp bswapdsp idctdsp"
asv1_encoder_select="bswapdsp fdctdsp pixblockdsp"
asv2_decoder_select="blockdsp bswapdsp idctdsp"
asv2_encoder_select="bswapdsp fdctdsp pixblockdsp"
atrac1_decoder_select="mdct sinewin"
atrac3_decoder_select="mdct"
atrac3p_decoder_select="mdct sinewin"
bink_decoder_select="blockdsp hpeldsp"
binkaudio_dct_decoder_select="mdct rdft dct sinewin wma_freqs"
binkaudio_rdft_decoder_select="mdct rdft sinewin wma_freqs"
cavs_decoder_select="blockdsp golomb h264chroma idctdsp qpeldsp videodsp"
cllc_decoder_select="bswapdsp"
comfortnoise_encoder_select="lpc"
cook_decoder_select="audiodsp mdct sinewin"
cscd_decoder_select="lzo"
cscd_decoder_suggest="zlib"
dca_decoder_select="fmtconvert mdct"
dds_decoder_select="texturedsp"
dnxhd_decoder_select="blockdsp idctdsp"
dnxhd_encoder_select="aandcttables blockdsp fdctdsp idctdsp mpegvideoenc pixblockdsp"
dvvideo_decoder_select="dvprofile idctdsp"
dvvideo_encoder_select="dvprofile fdctdsp me_cmp pixblockdsp"
dxa_decoder_deps="zlib"
dxv_decoder_select="lzf texturedsp"
eac3_decoder_select="ac3_decoder"
eac3_encoder_select="ac3_encoder"
eamad_decoder_select="aandcttables blockdsp bswapdsp idctdsp mpegvideo"
eatgq_decoder_select="aandcttables idctdsp"
eatqi_decoder_select="aandcttables blockdsp bswapdsp idctdsp"
exr_decoder_deps="zlib"
ffv1_decoder_select="golomb rangecoder"
ffv1_encoder_select="rangecoder"
ffvhuff_decoder_select="huffyuv_decoder"
ffvhuff_encoder_select="huffyuv_encoder"
fic_decoder_select="golomb"
flac_decoder_select="flacdsp golomb"
flac_encoder_select="bswapdsp flacdsp golomb lpc"
flashsv_decoder_deps="zlib"
flashsv_encoder_deps="zlib"
flashsv2_decoder_deps="zlib"
flv_decoder_select="h263_decoder"
flv_encoder_select="h263_encoder"
fourxm_decoder_select="blockdsp bswapdsp"
fraps_decoder_select="bswapdsp huffman"
g2m_decoder_deps="zlib"
g2m_decoder_select="blockdsp idctdsp jpegtables"
h261_decoder_select="mpeg_er mpegvideo"
h261_encoder_select="aandcttables mpegvideoenc"
h263_decoder_select="error_resilience h263_parser h263dsp mpeg_er mpegvideo qpeldsp"
h263_encoder_select="aandcttables h263dsp mpegvideoenc"
h263i_decoder_select="h263_decoder"
h263p_encoder_select="h263_encoder"
h264_decoder_select="cabac golomb h264chroma h264dsp h264parse h264pred h264qpel videodsp"
h264_decoder_suggest="error_resilience"
hap_decoder_select="snappy texturedsp"
hap_encoder_deps="libsnappy"
hap_encoder_select="texturedspenc"
hevc_decoder_select="bswapdsp cabac golomb videodsp"
huffyuv_decoder_select="bswapdsp huffyuvdsp"
huffyuv_encoder_select="bswapdsp huffman huffyuvencdsp"
iac_decoder_select="imc_decoder"
imc_decoder_select="bswapdsp fft mdct sinewin"
indeo3_decoder_select="hpeldsp"
indeo4_decoder_select="ividsp"
indeo5_decoder_select="ividsp"
interplay_video_decoder_select="hpeldsp"
jpegls_decoder_select="golomb mjpeg_decoder"
jpegls_encoder_select="golomb"
jv_decoder_select="blockdsp"
lagarith_decoder_select="huffyuvdsp"
ljpeg_encoder_select="aandcttables idctdsp jpegtables"
loco_decoder_select="golomb"
magicyuv_decoder_select="huffyuvdsp"
mdec_decoder_select="blockdsp idctdsp mpegvideo"
metasound_decoder_select="lsp mdct sinewin"
mimic_decoder_select="blockdsp bswapdsp hpeldsp idctdsp"
mjpeg_decoder_select="blockdsp hpeldsp idctdsp jpegtables"
mjpeg_encoder_select="aandcttables jpegtables mpegvideoenc"
mjpegb_decoder_select="mjpeg_decoder"
mlp_decoder_select="mlp_parser"
motionpixels_decoder_select="bswapdsp"
mp1_decoder_select="mpegaudio"
mp1float_decoder_select="mpegaudio"
mp2_decoder_select="mpegaudio"
mp2float_decoder_select="mpegaudio"
mp3_decoder_select="mpegaudio"
mp3adu_decoder_select="mpegaudio"
mp3adufloat_decoder_select="mpegaudio"
mp3float_decoder_select="mpegaudio"
mp3on4_decoder_select="mpegaudio"
mp3on4float_decoder_select="mpegaudio"
mpc7_decoder_select="bswapdsp mpegaudiodsp"
mpc8_decoder_select="mpegaudiodsp"
mpeg_xvmc_decoder_deps="X11_extensions_XvMClib_h"
mpeg_xvmc_decoder_select="mpeg2video_decoder"
mpeg1video_decoder_select="error_resilience mpeg_er mpegvideo"
mpeg1video_encoder_select="aandcttables mpegvideoenc"
mpeg2video_decoder_select="error_resilience mpeg_er mpegvideo"
mpeg2video_encoder_select="aandcttables mpegvideoenc"
mpeg4_decoder_select="h263_decoder mpeg4video_parser"
mpeg4_encoder_select="h263_encoder"
msa1_decoder_select="mss34dsp"
msmpeg4v1_decoder_select="h263_decoder"
msmpeg4v2_decoder_select="h263_decoder"
msmpeg4v2_encoder_select="h263_encoder"
msmpeg4v3_decoder_select="h263_decoder"
msmpeg4v3_encoder_select="h263_encoder"
mss2_decoder_select="error_resilience mpeg_er mpegvideo vc1_decoder"
mts2_decoder_select="mss34dsp"
mxpeg_decoder_select="mjpeg_decoder"
nellymoser_decoder_select="mdct sinewin"
nellymoser_encoder_select="audio_frame_queue mdct sinewin"
nuv_decoder_select="idctdsp lzo"
on2avc_decoder_select="mdct"
opus_decoder_deps="avresample"
opus_decoder_select="imdct15"
png_decoder_deps="zlib"
png_encoder_deps="zlib"
png_encoder_select="huffyuvencdsp"
prores_decoder_select="idctdsp"
prores_encoder_select="fdctdsp"
qcelp_decoder_select="lsp"
qdm2_decoder_select="mdct rdft mpegaudiodsp"
ra_144_encoder_select="audio_frame_queue lpc"
ralf_decoder_select="golomb"
rscc_decoder_deps="zlib"
rv10_decoder_select="error_resilience h263_decoder h263dsp mpeg_er"
rv10_encoder_select="h263_encoder"
rv20_decoder_select="error_resilience h263_decoder h263dsp mpeg_er"
rv20_encoder_select="h263_encoder"
rv30_decoder_select="error_resilience golomb h264chroma h264pred h264qpel mpeg_er mpegvideo rv34dsp videodsp"
rv40_decoder_select="error_resilience golomb h264chroma h264pred h264qpel mpeg_er mpegvideo rv34dsp videodsp"
screenpresso_decoder_deps="zlib"
shorten_decoder_select="golomb"
sipr_decoder_select="lsp"
sp5x_decoder_select="mjpeg_decoder"
svq1_decoder_select="hpeldsp"
svq1_encoder_select="aandcttables hpeldsp me_cmp mpegvideoenc"
svq3_decoder_select="golomb h264dsp h264parse h264pred hpeldsp tpeldsp videodsp"
svq3_decoder_suggest="zlib"
tak_decoder_select="audiodsp"
tdsc_decoder_deps="zlib"
tdsc_decoder_select="mjpeg_decoder"
theora_decoder_select="vp3_decoder"
thp_decoder_select="mjpeg_decoder"
tiff_decoder_suggest="zlib"
tiff_encoder_suggest="zlib"
truehd_decoder_select="mlp_decoder"
truemotion2_decoder_select="bswapdsp"
truespeech_decoder_select="bswapdsp"
tscc_decoder_deps="zlib"
txd_decoder_select="texturedsp"
twinvq_decoder_select="mdct lsp sinewin"
utvideo_decoder_select="bswapdsp"
utvideo_encoder_select="bswapdsp huffman huffyuvencdsp"
vble_decoder_select="huffyuvdsp"
vc1_decoder_select="blockdsp error_resilience h263_decoder h264qpel intrax8 mpeg_er mpegvideo vc1dsp"
vc1image_decoder_select="vc1_decoder"
vorbis_decoder_select="mdct"
vorbis_encoder_select="mdct"
vp3_decoder_select="hpeldsp vp3dsp videodsp"
vp5_decoder_select="h264chroma hpeldsp videodsp vp3dsp vp56dsp"
vp6_decoder_select="h264chroma hpeldsp huffman videodsp vp3dsp vp56dsp"
vp6a_decoder_select="vp6_decoder"
vp6f_decoder_select="vp6_decoder"
vp7_decoder_select="h264pred videodsp vp8dsp"
vp8_decoder_select="h264pred videodsp vp8dsp"
vp9_decoder_select="videodsp"
webp_decoder_select="vp8_decoder"
wmapro_decoder_select="mdct sinewin wma_freqs"
wmav1_decoder_select="mdct sinewin wma_freqs"
wmav1_encoder_select="mdct sinewin wma_freqs"
wmav2_decoder_select="mdct sinewin wma_freqs"
wmav2_encoder_select="mdct sinewin wma_freqs"
wmavoice_decoder_select="lsp rdft dct mdct sinewin"
wmv1_decoder_select="h263_decoder"
wmv1_encoder_select="h263_encoder"
wmv2_decoder_select="blockdsp error_resilience h263_decoder idctdsp intrax8 videodsp wmv2dsp"
wmv2_encoder_select="h263_encoder wmv2dsp"
wmv3_decoder_select="vc1_decoder"
wmv3image_decoder_select="wmv3_decoder"
zerocodec_decoder_deps="zlib"
zlib_decoder_deps="zlib"
zlib_encoder_deps="zlib"
zmbv_decoder_deps="zlib"
zmbv_encoder_deps="zlib"

# hardware accelerators
d3d11va_deps="d3d11_h dxva_h ID3D11VideoDecoder"
dxva2_deps="dxva2api_h DXVA2_ConfigPictureDecode"
vaapi_deps="va_va_h"
vda_deps="VideoDecodeAcceleration_VDADecoder_h pthreads"
vda_extralibs="-framework CoreFoundation -framework VideoDecodeAcceleration -framework QuartzCore"
vdpau_deps="vdpau_vdpau_h vdpau_vdpau_x11_h"

h263_vaapi_hwaccel_deps="vaapi"
h263_vaapi_hwaccel_select="h263_decoder"
h264_d3d11va_hwaccel_deps="d3d11va"
h264_d3d11va_hwaccel_select="h264_decoder"
h264_dxva2_hwaccel_deps="dxva2"
h264_dxva2_hwaccel_select="h264_decoder"
h264_mmal_decoder_deps="mmal"
h264_mmal_decoder_select="mmal"
h264_mmal_hwaccel_deps="mmal"
h264_omx_encoder_deps="omx"
h264_qsv_hwaccel_deps="libmfx"
h264_vaapi_hwaccel_deps="vaapi"
h264_vaapi_hwaccel_select="h264_decoder"
h264_vda_hwaccel_deps="vda"
h264_vda_hwaccel_select="h264_decoder"
h264_vda_old_hwaccel_deps="vda"
h264_vda_old_hwaccel_select="h264_decoder"
h264_vdpau_hwaccel_deps="vdpau"
h264_vdpau_hwaccel_select="h264_decoder"
hevc_d3d11va_hwaccel_deps="d3d11va DXVA_PicParams_HEVC"
hevc_d3d11va_hwaccel_select="hevc_decoder"
hevc_dxva2_hwaccel_deps="dxva2 DXVA_PicParams_HEVC"
hevc_dxva2_hwaccel_select="hevc_decoder"
hevc_qsv_hwaccel_deps="libmfx"
hevc_vdpau_hwaccel_deps="vdpau VdpPictureInfoHEVC"
hevc_vdpau_hwaccel_select="hevc_decoder"
mjpeg_vaapi_encoder_deps="VAEncPictureParameterBufferJPEG"
mjpeg_vaapi_encoder_select="vaapi_encode jpegtables"
mpeg1_vdpau_hwaccel_deps="vdpau"
mpeg1_vdpau_hwaccel_select="mpeg1video_decoder"
mpeg2_d3d11va_hwaccel_deps="d3d11va"
mpeg2_d3d11va_hwaccel_select="mpeg2video_decoder"
mpeg2_dxva2_hwaccel_deps="dxva2"
mpeg2_dxva2_hwaccel_select="mpeg2video_decoder"
mpeg2_mmal_decoder_deps="mmal"
mpeg2_mmal_decoder_select="mmal"
mpeg2_mmal_hwaccel_deps="mmal"
mpeg2_qsv_hwaccel_deps="libmfx"
mpeg2_vaapi_hwaccel_deps="vaapi"
mpeg2_vaapi_hwaccel_select="mpeg2video_decoder"
mpeg2_vdpau_hwaccel_deps="vdpau"
mpeg2_vdpau_hwaccel_select="mpeg2video_decoder"
mpeg4_omx_encoder_deps="omx"
mpeg4_vaapi_hwaccel_deps="vaapi"
mpeg4_vaapi_hwaccel_select="mpeg4_decoder"
mpeg4_vdpau_hwaccel_deps="vdpau"
mpeg4_vdpau_hwaccel_select="mpeg4_decoder"
vc1_d3d11va_hwaccel_deps="d3d11va"
vc1_d3d11va_hwaccel_select="vc1_decoder"
vc1_dxva2_hwaccel_deps="dxva2"
vc1_dxva2_hwaccel_select="vc1_decoder"
vc1_mmal_decoder_deps="mmal"
vc1_mmal_decoder_select="mmal"
vc1_mmal_hwaccel_deps="mmal"
vc1_qsv_hwaccel_deps="libmfx"
vc1_vaapi_hwaccel_deps="vaapi"
vc1_vaapi_hwaccel_select="vc1_decoder"
vc1_vdpau_hwaccel_deps="vdpau"
vc1_vdpau_hwaccel_select="vc1_decoder"
vp8_qsv_hwaccel_deps="libmfx"
vp8_vaapi_hwaccel_deps="vaapi VAPictureParameterBufferVP8"
vp8_vaapi_hwaccel_select="vp8_decoder"
wmv3_d3d11va_hwaccel_select="vc1_d3d11va_hwaccel"
wmv3_dxva2_hwaccel_select="vc1_dxva2_hwaccel"
wmv3_vaapi_hwaccel_select="vc1_vaapi_hwaccel"
wmv3_vdpau_hwaccel_select="vc1_vdpau_hwaccel"

# hardware-accelerated codecs
nvenc_deps_any="dlopen LoadLibrary"
nvenc_extralibs='$ldl'
omx_deps="dlopen pthreads"
omx_extralibs='$ldl'
qsvdec_select="qsv"
qsvenc_select="qsv"
vaapi_encode_deps="vaapi"

hwupload_cuda_filter_deps="cuda"
scale_npp_filter_deps="cuda libnpp"

h264_nvenc_encoder_deps="nvenc"
h264_qsv_decoder_deps="libmfx"
h264_qsv_decoder_select="h264_mp4toannexb_bsf h264_parser qsvdec h264_qsv_hwaccel"
h264_qsv_encoder_deps="libmfx"
h264_qsv_encoder_select="qsvenc"
h264_vaapi_encoder_deps="VAEncPictureParameterBufferH264"
h264_vaapi_encoder_select="vaapi_encode golomb"

hevc_nvenc_encoder_deps="nvenc"
hevc_qsv_decoder_deps="libmfx"
hevc_qsv_encoder_deps="libmfx"
hevc_qsv_decoder_select="hevc_mp4toannexb_bsf hevc_parser hevc_qsv_hwaccel qsvdec"
hevc_qsv_encoder_select="qsvenc"
hevc_vaapi_encoder_deps="VAEncPictureParameterBufferHEVC"
hevc_vaapi_encoder_select="vaapi_encode golomb"
mpeg2_qsv_decoder_deps="libmfx"
mpeg2_qsv_decoder_select="qsvdec mpeg2_qsv_hwaccel mpegvideo_parser"
mpeg2_qsv_encoder_deps="libmfx"
mpeg2_qsv_encoder_select="qsvenc"
vc1_qsv_decoder_deps="libmfx"
vc1_qsv_decoder_select="qsvdec vc1_qsv_hwaccel vc1_parser"
vp8_qsv_decoder_deps="libmfx"
vp8_qsv_decoder_select="qsvdec vp8_qsv_hwaccel vp8_parser"

nvenc_h264_encoder_deps="nvenc"
nvenc_hevc_encoder_deps="nvenc"

# parsers
h264_parser_select="golomb h264dsp h264parse"
hevc_parser_select="golomb"
mpegvideo_parser_select="mpegvideo"
mpeg4video_parser_select="error_resilience h263dsp mpegvideo qpeldsp"
vc1_parser_select="vc1dsp"

# bitstream_filters
mjpeg2jpeg_bsf_select="jpegtables"

# external libraries
libdcadec_decoder_deps="libdcadec"
libfaac_encoder_deps="libfaac"
libfaac_encoder_select="audio_frame_queue"
libfdk_aac_decoder_deps="libfdk_aac"
libfdk_aac_encoder_deps="libfdk_aac"
libfdk_aac_encoder_select="audio_frame_queue"
libgsm_decoder_deps="libgsm"
libgsm_encoder_deps="libgsm"
libgsm_ms_decoder_deps="libgsm"
libgsm_ms_encoder_deps="libgsm"
libilbc_decoder_deps="libilbc"
libilbc_encoder_deps="libilbc"
libkvazaar_encoder_deps="libkvazaar"
libmp3lame_encoder_deps="libmp3lame"
libmp3lame_encoder_select="audio_frame_queue"
libopencore_amrnb_decoder_deps="libopencore_amrnb"
libopencore_amrnb_encoder_deps="libopencore_amrnb"
libopencore_amrnb_encoder_select="audio_frame_queue"
libopencore_amrwb_decoder_deps="libopencore_amrwb"
libopenh264_decoder_deps="libopenh264"
libopenh264_decoder_select="h264_mp4toannexb_bsf"
libopenh264_encoder_deps="libopenh264"
libopenjpeg_decoder_deps="libopenjpeg"
libopenjpeg_encoder_deps="libopenjpeg"
libopus_decoder_deps="libopus"
libopus_encoder_deps="libopus"
libopus_encoder_select="audio_frame_queue"
libschroedinger_decoder_deps="libschroedinger"
libschroedinger_encoder_deps="libschroedinger"
libspeex_decoder_deps="libspeex"
libspeex_encoder_deps="libspeex"
libspeex_encoder_select="audio_frame_queue"
libtheora_encoder_deps="libtheora"
libtwolame_encoder_deps="libtwolame"
libvo_aacenc_encoder_deps="libvo_aacenc"
libvo_aacenc_encoder_select="audio_frame_queue"
libvo_amrwbenc_encoder_deps="libvo_amrwbenc"
libvorbis_encoder_deps="libvorbis"
libvorbis_encoder_select="audio_frame_queue"
libvpx_vp8_decoder_deps="libvpx"
libvpx_vp8_encoder_deps="libvpx"
libvpx_vp9_decoder_deps="libvpx"
libvpx_vp9_encoder_deps="libvpx"
libwavpack_encoder_deps="libwavpack"
libwebp_encoder_deps="libwebp"
libx262_encoder_deps="libx262"
libx264_encoder_deps="libx264"
libx265_encoder_deps="libx265"
libxavs_encoder_deps="libxavs"
libxvid_encoder_deps="libxvid mkstemp"

# demuxers / muxers
ac3_demuxer_select="ac3_parser"
asf_demuxer_select="riffdec"
asf_muxer_select="riffenc"
asf_stream_muxer_select="asf_muxer"
avi_demuxer_select="iso_media riffdec"
avi_muxer_select="riffenc"
avisynth_demuxer_deps="avisynth"
avisynth_demuxer_select="riffdec"
caf_demuxer_select="iso_media riffdec"
dash_muxer_select="mp4_muxer"
dirac_demuxer_select="dirac_parser"
dv_demuxer_select="dvprofile"
dv_muxer_select="dvprofile"
dxa_demuxer_select="riffdec"
eac3_demuxer_select="ac3_parser"
f4v_muxer_select="mov_muxer"
flac_demuxer_select="flac_parser"
hds_muxer_select="flv_muxer"
hls_muxer_select="mpegts_muxer"
ipod_muxer_select="mov_muxer"
ismv_muxer_select="mov_muxer"
matroska_audio_muxer_select="matroska_muxer"
matroska_demuxer_select="iso_media riffdec"
matroska_demuxer_suggest="bzlib lzo zlib"
matroska_muxer_select="iso_media riffenc"
mmf_muxer_select="riffenc"
mov_demuxer_select="iso_media riffdec"
mov_demuxer_suggest="zlib"
mov_muxer_select="iso_media riffenc rtpenc_chain"
mp3_demuxer_select="mpegaudio_parser"
mp4_muxer_select="mov_muxer"
mpegts_demuxer_select="iso_media"
mpegts_muxer_select="adts_muxer latm_muxer"
mpegtsraw_demuxer_select="mpegts_demuxer"
mxf_d10_muxer_select="mxf_muxer"
nut_muxer_select="riffenc"
nuv_demuxer_select="riffdec"
oga_muxer_select="ogg_muxer"
ogg_demuxer_select="dirac_parse"
opus_muxer_select="ogg_muxer"
psp_muxer_select="mov_muxer"
rtp_demuxer_select="sdp_demuxer"
rtpdec_select="asf_demuxer jpegtables mov_demuxer mpegts_demuxer rm_demuxer rtp_protocol srtp"
rtsp_demuxer_select="http_protocol rtpdec"
rtsp_muxer_select="rtp_muxer http_protocol rtp_protocol rtpenc_chain"
sap_demuxer_select="sdp_demuxer"
sap_muxer_select="rtp_muxer rtp_protocol rtpenc_chain"
sdp_demuxer_select="rtpdec"
smoothstreaming_muxer_select="ismv_muxer"
spdif_muxer_select="aac_parser"
spx_muxer_select="ogg_muxer"
swf_demuxer_suggest="zlib"
tak_demuxer_select="tak_parser"
tg2_muxer_select="mov_muxer"
tgp_muxer_select="mov_muxer"
w64_demuxer_select="wav_demuxer"
wav_demuxer_select="riffdec"
wav_muxer_select="riffenc"
webm_muxer_select="iso_media riffenc"
webm_muxer_suggest="libopus_encoder libvorbis_encoder libvpx_vp8_encoder libvpx_vp9_encoder"
wtv_demuxer_select="mpegts_demuxer riffdec"
xmv_demuxer_select="riffdec"
xwma_demuxer_select="riffdec"

# indevs / outdevs
alsa_indev_deps="alsa_asoundlib_h snd_pcm_htimestamp"
alsa_outdev_deps="alsa_asoundlib_h"
avfoundation_indev_deps="AVFoundation_AVFoundation_h"
bktr_indev_deps_any="dev_bktr_ioctl_bt848_h machine_ioctl_bt848_h dev_video_bktr_ioctl_bt848_h dev_ic_bt8xx_h"
bmd_indev_deps="libbmd"
dv1394_indev_deps="dv1394"
dv1394_indev_select="dv_demuxer"
fbdev_indev_deps="linux_fb_h"
jack_indev_deps="jack_jack_h"
jack_indev_deps_any="sem_timedwait dispatch_dispatch_h"
libcdio_indev_deps="libcdio"
libdc1394_indev_deps="libdc1394"
oss_indev_deps_any="soundcard_h sys_soundcard_h"
oss_outdev_deps_any="soundcard_h sys_soundcard_h"
pulse_indev_deps="libpulse"
sndio_indev_deps="sndio_h"
sndio_outdev_deps="sndio_h"
v4l2_indev_deps_any="linux_videodev2_h sys_videoio_h"
vfwcap_indev_deps="capCreateCaptureWindow vfwcap_defines"
vfwcap_indev_extralibs="-lavicap32"
xcbgrab_indev_deps="libxcb"

# protocols
ffrtmpcrypt_protocol_deps="!librtmp_protocol"
ffrtmpcrypt_protocol_deps_any="gcrypt gmp openssl"
ffrtmpcrypt_protocol_select="tcp_protocol"
ffrtmphttp_protocol_deps="!librtmp_protocol"
ffrtmphttp_protocol_select="http_protocol"
gopher_protocol_select="network"
http_protocol_select="tcp_protocol"
httpproxy_protocol_select="tcp_protocol"
https_protocol_select="tls_protocol"
icecast_protocol_select="http_protocol"
librtmp_protocol_deps="librtmp"
librtmpe_protocol_deps="librtmp"
librtmps_protocol_deps="librtmp"
librtmpt_protocol_deps="librtmp"
librtmpte_protocol_deps="librtmp"
mmsh_protocol_select="http_protocol"
mmst_protocol_select="network"
rtmp_protocol_deps="!librtmp_protocol"
rtmp_protocol_select="tcp_protocol"
rtmpe_protocol_select="ffrtmpcrypt_protocol"
rtmps_protocol_deps="!librtmp_protocol"
rtmps_protocol_select="tls_protocol"
rtmpt_protocol_select="ffrtmphttp_protocol"
rtmpte_protocol_select="ffrtmpcrypt_protocol ffrtmphttp_protocol"
rtmpts_protocol_select="ffrtmphttp_protocol https_protocol"
rtp_protocol_select="udp_protocol"
sctp_protocol_deps="struct_sctp_event_subscribe"
sctp_protocol_select="network"
srtp_protocol_select="rtp_protocol srtp"
tcp_protocol_select="network"
tls_gnutls_protocol_deps="gnutls"
tls_gnutls_protocol_select="tcp_protocol"
tls_openssl_protocol_deps="openssl !tls_gnutls_protocol"
tls_openssl_protocol_select="tcp_protocol"
tls_protocol_deps_any="tls_gnutls_protocol tls_openssl_protocol"
udp_protocol_select="network"
unix_protocol_deps="sys_un_h"
unix_protocol_select="network"

# filters
blackframe_filter_deps="gpl"
boxblur_filter_deps="gpl"
bs2b_filter_deps="libbs2b"
cropdetect_filter_deps="gpl"
deinterlace_qsv_filter_deps="libmfx"
delogo_filter_deps="gpl"
drawtext_filter_deps="libfreetype"
frei0r_filter_deps="frei0r dlopen"
frei0r_filter_extralibs='$ldl'
frei0r_src_filter_deps="frei0r dlopen"
frei0r_src_filter_extralibs='$ldl'
hdcd_filter_deps="libhdcd"
hqdn3d_filter_deps="gpl"
interlace_filter_deps="gpl"
ocv_filter_deps="libopencv"
resample_filter_deps="avresample"
scale_filter_deps="swscale"
scale_qsv_filter_deps="libmfx"
scale_vaapi_filter_deps="vaapi VAProcPipelineParameterBuffer"

# examples
decode_audio_example_deps="avcodec avutil"
decode_video_example_deps="avcodec avutil"
encode_audio_example_deps="avcodec avutil"
encode_video_example_deps="avcodec avutil"
filter_audio_example_deps="avfilter avutil"
metadata_example_deps="avformat avutil"
output_example_deps="avcodec avformat avutil swscale"
qsvdec_example_deps="avcodec avutil libmfx h264_qsv_decoder"
transcode_aac_example_deps="avcodec avformat avresample"

# libraries, in linking order
avcodec_deps="avutil"
avdevice_deps="avformat avcodec avutil"
avfilter_deps="avutil"
avformat_deps="avcodec avutil"
avresample_deps="avutil"
swscale_deps="avutil"

# programs
avconv_deps="avcodec avfilter avformat avresample swscale"
avconv_select="aformat_filter anull_filter asyncts_filter atrim_filter format_filter
               fps_filter null_filter resample_filter scale_filter
               trim_filter"
avplay_deps="avcodec avfilter avformat avresample sdl"
avplay_libs='$sdl_libs'
avplay_select="rdft format_filter transpose_filter hflip_filter vflip_filter"
avprobe_deps="avcodec avformat"

# documentation
pod2man_deps="doc"
texi2html_deps="doc"

# default parameters

logfile="config.log"

# installation paths
prefix_default="/usr/local"
bindir_default='${prefix}/bin'
datadir_default='${prefix}/share/avconv'
docdir_default='${prefix}/share/doc/libav'
incdir_default='${prefix}/include'
libdir_default='${prefix}/lib'
mandir_default='${prefix}/share/man'
shlibdir_default="$libdir_default"

# toolchain
ar_default="ar"
cc_default="gcc"
host_cc_default="gcc"
cp_f="cp -f"
ln_s="ln -s -f"
nm_default="nm -g"
objformat="elf"
pkg_config_default=pkg-config
ranlib="ranlib"
strip="strip"
version_script='--version-script'
yasmexe="yasm"

# machine
arch_default=$(uname -m)
cpu="generic"
intrinsics="none"

# OS
target_os_default=$(tolower $(uname -s))
host_os=$target_os_default

# configurable options
enable $EXAMPLE_LIST $LIBRARY_LIST $PROGRAM_LIST

enable asm
enable debug
enable doc
enable faan faandct faanidct
enable optimizations
enable safe_bitstream_reader
enable static
enable swscale_alpha
enable valgrind_backtrace

# By default, enable only those hwaccels that have no external dependencies.
enable d3d11va dxva2 vda vdpau

# build settings
SHFLAGS='-shared -Wl,-soname,$$(@F)'
LIBPREF="lib"
LIBSUF=".a"
FULLNAME='$(NAME)$(BUILDSUF)'
LIBNAME='$(LIBPREF)$(FULLNAME)$(LIBSUF)'
SLIBPREF="lib"
SLIBSUF=".so"
SLIBNAME='$(SLIBPREF)$(FULLNAME)$(SLIBSUF)'
SLIBNAME_WITH_VERSION='$(SLIBNAME).$(LIBVERSION)'
SLIBNAME_WITH_MAJOR='$(SLIBNAME).$(LIBMAJOR)'
LIB_INSTALL_EXTRA_CMD='$$(RANLIB) "$(LIBDIR)/$(LIBNAME)"'
SLIB_INSTALL_NAME='$(SLIBNAME_WITH_VERSION)'
SLIB_INSTALL_LINKS='$(SLIBNAME_WITH_MAJOR) $(SLIBNAME)'
VERSION_SCRIPT_POSTPROCESS_CMD="cat"

asflags_filter=echo
cflags_filter=echo
ldflags_filter=echo

AS_C='-c'
AS_O='-o $@'
CC_C='-c'
CC_E='-E -o $@'
CC_O='-o $@'
OBJCC_C='-c'
OBJCC_E='-E -o $@'
OBJCC_O='-o $@'
LD_O='-o $@'
LD_LIB='-l%'
LD_PATH='-L'
HOSTCC_C='-c'
HOSTCC_E='-E -o $@'
HOSTCC_O='-o $@'
HOSTLD_O='-o $@'

host_libs='-lm'
host_cflags_filter=echo
host_ldflags_filter=echo

target_path='$(CURDIR)'

# since the object filename is not given with the -MM flag, the compiler
# is only able to print the basename, and we must add the path ourselves
DEPCMD='$(DEP$(1)) $(DEP$(1)FLAGS) $($(1)DEP_FLAGS) $< | sed -e "/^\#.*/d" -e "s,^[[:space:]]*$(*F)\\.o,$(@D)/$(*F).o," > $(@:.o=.d)'
DEPFLAGS='-MM'

# find source path
if test -f configure; then
    source_path=.
else
    source_path=$(cd $(dirname "$0"); pwd)
    echo "$source_path" | grep -q '[[:blank:]]' &&
        die "Out of tree builds are impossible with whitespace in source path."
    test -e "$source_path/config.h" &&
        die "Out of tree builds are impossible with config.h in source dir."
fi

for v in "$@"; do
    r=${v#*=}
    l=${v%"$r"}
    r=$(sh_quote "$r")
    LIBAV_CONFIGURATION="${LIBAV_CONFIGURATION# } ${l}${r}"
done

find_things(){
    thing=$1
    pattern=$2
    file=$source_path/$3
    sed -n "s/^[^#]*$pattern.*([^,]*, *\([^,]*\)\(,.*\)*).*/\1_$thing/p" "$file"
}

ENCODER_LIST=$(find_things  encoder  ENC      libavcodec/allcodecs.c)
DECODER_LIST=$(find_things  decoder  DEC      libavcodec/allcodecs.c)
HWACCEL_LIST=$(find_things  hwaccel  HWACCEL  libavcodec/allcodecs.c)
PARSER_LIST=$(find_things   parser   PARSER   libavcodec/allcodecs.c)
MUXER_LIST=$(find_things    muxer    _MUX     libavformat/allformats.c)
DEMUXER_LIST=$(find_things  demuxer  DEMUX    libavformat/allformats.c)
OUTDEV_LIST=$(find_things   outdev   OUTDEV   libavdevice/alldevices.c)
INDEV_LIST=$(find_things    indev    _IN      libavdevice/alldevices.c)
FILTER_LIST=$(find_things   filter   FILTER   libavfilter/allfilters.c)

find_things_extern(){
    thing=$1
    pattern=$2
    file=$source_path/$3
    sed -n "s/^[^#]*extern.*$pattern *ff_\([^ ]*\)_$thing;/\1_$thing/p" "$file"
}

BSF_LIST=$(find_things_extern bsf AVBitStreamFilter libavcodec/bitstream_filters.c)
PROTOCOL_LIST=$(find_things_extern protocol URLProtocol libavformat/protocols.c)

ALL_COMPONENTS="
    $BSF_LIST
    $DECODER_LIST
    $DEMUXER_LIST
    $ENCODER_LIST
    $FILTER_LIST
    $HWACCEL_LIST
    $INDEV_LIST
    $MUXER_LIST
    $OUTDEV_LIST
    $PARSER_LIST
    $PROTOCOL_LIST
"

for n in $COMPONENT_LIST; do
    v=$(toupper ${n%s})_LIST
    eval enable \$$v
    eval ${n}_if_any="\$$v"
done

enable $ARCH_EXT_LIST

die_unknown(){
    echo "Unknown option \"$1\"."
    echo "See $0 --help for available options."
    exit 1
}

print_3_columns() {
    printf "%-25s %-25s %-25s\n" $(cat | tr ' ' '\n' | sort)
}

show_list() {
    suffix=_$1
    shift
    echo $* | sed s/$suffix//g | print_3_columns
    exit 0
}

rand_list(){
    IFS=', '
    set -- $*
    unset IFS
    for thing; do
        comp=${thing%:*}
        prob=${thing#$comp}
        prob=${prob#:}
        is_in ${comp} $COMPONENT_LIST && eval comp=\$$(toupper ${comp%s})_LIST
        echo "prob ${prob:-0.5}"
        printf '%s\n' $comp
    done
}

do_random(){
    action=$1
    shift
    random_seed=$(awk "BEGIN { srand($random_seed); print srand() }")
    $action $(rand_list "$@" | awk "BEGIN { srand($random_seed) } \$1 == \"prob\" { prob = \$2; next } rand() < prob { print }")
}

for opt do
    optval="${opt#*=}"
    case "$opt" in
        --extra-ldflags=*)
            add_ldflags $optval
        ;;
        --extra-ldexeflags=*)
            add_ldexeflags $optval
        ;;
        --extra-libs=*)
            add_extralibs $optval
        ;;
        --disable-devices)
            disable $INDEV_LIST $OUTDEV_LIST
        ;;
        --enable-debug=*)
            debuglevel="$optval"
        ;;
        --disable-programs)
            disable $PROGRAM_LIST
        ;;
        --disable-everything)
            map 'eval unset \${$(toupper ${v%s})_LIST}' $COMPONENT_LIST
        ;;
        --disable-all)
            map 'eval unset \${$(toupper ${v%s})_LIST}' $COMPONENT_LIST
            disable $LIBRARY_LIST $PROGRAM_LIST doc
        ;;
        --enable-random|--disable-random)
            action=${opt%%-random}
            do_random ${action#--} $COMPONENT_LIST
        ;;
        --enable-random=*|--disable-random=*)
            action=${opt%%-random=*}
            do_random ${action#--} $optval
        ;;
        --enable-*=*|--disable-*=*)
            eval $(echo "${opt%%=*}" | sed 's/--/action=/;s/-/ thing=/')
            is_in "${thing}s" $COMPONENT_LIST || die_unknown "$opt"
            eval list=\$$(toupper $thing)_LIST
            name=$(echo "${optval}" | sed "s/,/_${thing}|/g")_${thing}
            $action $(filter "$name" $list)
        ;;
        --enable-avserver|--disable-avserver*)
            warn "avserver has been removed, the ${opt} option is only"\
                 "provided for compatibility and will be removed in the future"
        ;;
        --enable-?*|--disable-?*)
            eval $(echo "$opt" | sed 's/--/action=/;s/-/ option=/;s/-/_/g')
            if is_in $option $COMPONENT_LIST; then
                test $action = disable && action=unset
                eval $action \$$(toupper ${option%s})_LIST
            elif is_in $option $CMDLINE_SELECT; then
                $action $option
            else
                die_unknown $opt
            fi
        ;;
        --list-*)
            NAME="${opt#--list-}"
            is_in $NAME $COMPONENT_LIST || die_unknown $opt
            NAME=${NAME%s}
            eval show_list $NAME \$$(toupper $NAME)_LIST
        ;;
        --help|-h) show_help
        ;;
        --quiet|-q) quiet=yes
        ;;
        *)
            optname="${opt%%=*}"
            optname="${optname#--}"
            optname=$(echo "$optname" | sed 's/-/_/g')
            if is_in $optname $CMDLINE_SET; then
                eval $optname='$optval'
            elif is_in $optname $CMDLINE_APPEND; then
                append $optname "$optval"
            else
                die_unknown $opt
            fi
        ;;
    esac
done

for e in $env; do
    eval "export $e"
done

disabled logging && logfile=/dev/null

# Die early if licensing-related configure options are incompatible.
die_license_disabled() {
    enabled $1 || { enabled $v && die "$v is $1 and --enable-$1 is not specified."; }
}

map "die_license_disabled gpl"      $EXTERNAL_LIBRARY_GPL_LIST
map "die_license_disabled nonfree"  $EXTERNAL_LIBRARY_NONFREE_LIST $HWACCEL_LIBRARY_NONFREE_LIST
map "die_license_disabled version3" $EXTERNAL_LIBRARY_VERSION3_LIST

enabled version3 && { enabled gpl && enable gplv3 || enable lgplv3; }

# Disable all the library-specific components if the library itself
# is disabled, see AVCODEC_LIST and following _LIST variables.

disable_components(){
    disabled ${1} && disable $(
        eval components="\$$(toupper ${1})_COMPONENTS"
        map 'eval echo \${$(toupper ${v%s})_LIST}' $components
    )
}

map 'disable_components $v' $LIBRARY_LIST

echo "# $0 $LIBAV_CONFIGURATION" > $logfile
set >> $logfile

case "$toolchain" in
    *-asan)
        cc_default="${toolchain%-asan}"
        add_cflags  -fsanitize=address
        add_ldflags -fsanitize=address
    ;;
    *-msan)
        cc_default="${toolchain%-msan}"
        add_cflags  -fsanitize=memory -fsanitize-memory-track-origins
        add_ldflags -fsanitize=memory
    ;;
    *-tsan)
        cc_default="${toolchain%-tsan}"
        add_cflags  -fsanitize=thread -pie
        add_ldflags -fsanitize=thread -pie
        case "$toolchain" in
            gcc-tsan)
                add_cflags  -fPIC
                add_ldflags -fPIC
                ;;
        esac
    ;;
    *-usan)
        cc_default="${toolchain%-usan}"
        add_cflags  -fsanitize=undefined
        add_ldflags -fsanitize=undefined
        case "$toolchain" in
            clang-usan)
                add_cflags -O1
                ;;
        esac
    ;;
    valgrind-*)
        target_exec_default="valgrind"
        case "$toolchain" in
            valgrind-massif)
                target_exec_args="--alloc-fn=av_malloc --alloc-fn=av_mallocz"
                ;;
            valgrind-memcheck)
                target_exec_args="--track-origins=yes --leak-check=full"
                ;;
        esac
    ;;
    msvc)
        # Check whether the current MSVC version needs the C99 converter.
        # From MSVC 2013 (compiler major version 18) onwards, it does actually
        # support enough of C99 to build libav. Default to the new
        # behaviour if the regexp was unable to match anything, since this
        # successfully parses the version number of existing supported
        # versions that require the converter (MSVC 2010 and 2012).
        cl_major_ver=$(cl 2>&1 | sed -n 's/.*Version \([[:digit:]]\{1,\}\)\..*/\1/p')
        if [ -z "$cl_major_ver" ] || [ $cl_major_ver -ge 18 ]; then
            cc_default="cl"
        else
            cc_default="c99wrap cl"
        fi
        ld_default="$source_path/compat/windows/mslink"
        nm_default="dumpbin -symbols"
        ar_default="lib"
        case "$arch" in
        arm*)
            as_default="armasm"
            ;;
        esac
        target_os_default="win32"
        # Use a relative path for TMPDIR. This makes sure all the
        # ffconf temp files are written with a relative path, avoiding
        # issues with msys/win32 path conversion for MSVC parameters
        # such as -Fo<file> or -out:<file>.
        TMPDIR=.
    ;;
    icl)
        cc_default="icl"
        ld_default="xilink"
        nm_default="dumpbin -symbols"
        ar_default="xilib"
        target_os_default="win32"
        TMPDIR=.
    ;;
    gcov)
        add_cflags  -fprofile-arcs -ftest-coverage
        add_ldflags -fprofile-arcs -ftest-coverage
    ;;
    llvm-cov)
        add_cflags -fprofile-arcs -ftest-coverage
        add_ldflags --coverage
    ;;
    hardened)
        add_cppflags -U_FORTIFY_SOURCE -D_FORTIFY_SOURCE=2
        add_cflags   -fno-strict-overflow -fstack-protector-all
        add_ldflags  -Wl,-z,relro -Wl,-z,now
    ;;
    ?*)
        die "Unknown toolchain $toolchain"
    ;;
esac

test -n "$cross_prefix" && enable cross_compile

if enabled cross_compile; then
    test -n "$arch" && test -n "$target_os" ||
        die "Must specify target arch and OS when cross-compiling"
fi

ar_default="${cross_prefix}${ar_default}"
cc_default="${cross_prefix}${cc_default}"
occ_default="${cross_prefix}${occ_default}"
nm_default="${cross_prefix}${nm_default}"
pkg_config_default="${cross_prefix}${pkg_config_default}"
ranlib="${cross_prefix}${ranlib}"
strip="${cross_prefix}${strip}"

sysinclude_default="${sysroot}/usr/include"

set_default arch cc pkg_config sysinclude target_exec target_os
enabled cross_compile || host_cc_default=$cc
set_default host_cc

if ! $pkg_config --version >/dev/null 2>&1; then
    warn "$pkg_config not found, library detection may fail."
    pkg_config=false
fi

exesuf() {
    case $1 in
        mingw32*|mingw64*|win32|win64|cygwin*|*-dos|freedos|opendos|os/2*|symbian) echo .exe ;;
    esac
}

EXESUF=$(exesuf $target_os)
HOSTEXESUF=$(exesuf $host_os)

# set temporary file name
: ${TMPDIR:=$TEMPDIR}
: ${TMPDIR:=$TMP}
: ${TMPDIR:=/tmp}

if ! check_cmd mktemp -u XXXXXX; then
    # simple replacement for missing mktemp
    # NOT SAFE FOR GENERAL USE
    mktemp(){
        echo "${2%%XXX*}.${HOSTNAME}.${UID}.$$"
    }
fi

tmpfile(){
    tmp=$(mktemp -u "${TMPDIR}/ffconf.XXXXXXXX")$2 &&
        (set -C; exec > $tmp) 2>/dev/null ||
        die "Unable to create temporary file in $TMPDIR."
    append TMPFILES $tmp
    eval $1=$tmp
}

trap 'rm -f -- $TMPFILES' EXIT

tmpfile TMPASM .asm
tmpfile TMPC   .c
tmpfile TMPE   $EXESUF
tmpfile TMPH   .h
tmpfile TMPO   .o
tmpfile TMPS   .S
tmpfile TMPSH  .sh
tmpfile TMPV   .ver

unset -f mktemp

chmod +x $TMPE

# make sure we can execute files in $TMPDIR
cat > $TMPSH 2>> $logfile <<EOF
#! /bin/sh
EOF
chmod +x $TMPSH >> $logfile 2>&1
if ! $TMPSH >> $logfile 2>&1; then
    cat <<EOF
Unable to create and execute files in $TMPDIR.  Set the TMPDIR environment
variable to another directory and make sure that it is not mounted noexec.
EOF
    die "Sanity test failed."
fi

armasm_flags(){
    for flag; do
        case $flag in
            # Filter out MSVC cl.exe options from cflags that shouldn't
            # be passed to gas-preprocessor
            -M[TD]*)                                            ;;
            *)                  echo $flag                      ;;
        esac
   done
}

ccc_flags(){
    for flag; do
        case $flag in
            -std=c99)           echo -c99                       ;;
            -mcpu=*)            echo -arch ${flag#*=}           ;;
            -mieee)             echo -ieee                      ;;
            -O*|-fast)          echo $flag                      ;;
            -fno-math-errno)    echo -assume nomath_errno       ;;
            -g)                 echo -g3                        ;;
            -Wall)              echo -msg_enable level2         ;;
            -Wno-pointer-sign)  echo -msg_disable ptrmismatch1  ;;
            -Wl,*)              echo $flag                      ;;
            -f*|-W*)                                            ;;
            *)                  echo $flag                      ;;
        esac
   done
}

cparser_flags(){
    for flag; do
        case $flag in
            -Wno-switch)             echo -Wno-switch-enum ;;
            -Wno-format-zero-length) ;;
            -Wdisabled-optimization) ;;
            -Wno-pointer-sign)       echo -Wno-other ;;
            *)                       echo $flag ;;
        esac
    done
}

msvc_common_flags(){
    for flag; do
        case $flag in
            # In addition to specifying certain flags under the compiler
            # specific filters, they must be specified here as well or else the
            # generic catch all at the bottom will print the original flag.
            -Wall)                ;;
            -std=c99)             ;;
            # Common flags
            -fomit-frame-pointer) ;;
            -g)                   echo -Z7 ;;
            -fno-math-errno)      ;;
            -fno-common)          ;;
            -fno-signed-zeros)    ;;
            -fPIC)                ;;
            -mthumb)              ;;
            -march=*)             ;;
            -lz)                  echo zlib.lib ;;
            -lavifil32)           echo vfw32.lib ;;
            -lavicap32)           echo vfw32.lib user32.lib ;;
            -lx264)               echo libx264.lib ;;
            -l*)                  echo ${flag#-l}.lib ;;
            -L*)                  echo -libpath:${flag#-L} ;;
            *)                    echo $flag ;;
        esac
    done
}

msvc_flags(){
    msvc_common_flags "$@"
    for flag; do
        case $flag in
            -Wall)                echo -W4 -wd4244 -wd4127 -wd4018 -wd4389     \
                                       -wd4146 -wd4057 -wd4204 -wd4706 -wd4305 \
                                       -wd4152 -wd4324 -we4013 -wd4100 -wd4214 \
                                       -wd4273 -wd4554 -wd4701 -wd4703 ;;
        esac
    done
}

icl_flags(){
    msvc_common_flags "$@"
    for flag; do
        case $flag in
            # Despite what Intel's documentation says -Wall, which is supported
            # on Windows, does enable remarks so disable them here.
            -Wall)                echo $flag -Qdiag-disable:remark ;;
            -std=c99)             echo -Qstd=c99 ;;
        esac
    done
}

pgi_flags(){
    for flag; do
        case $flag in
            -flto)                echo -Mipa=fast,libopt,libinline,vestigial ;;
            -fomit-frame-pointer) echo -Mnoframe ;;
            -g)                   echo -gopt ;;
            *)                    echo $flag ;;
        esac
    done
}

suncc_flags(){
    for flag; do
        case $flag in
            -march=*|-mcpu=*)
                case "${flag#*=}" in
                    native)                   echo -xtarget=native       ;;
                    v9|niagara)               echo -xarch=sparc          ;;
                    ultrasparc)               echo -xarch=sparcvis       ;;
                    ultrasparc3|niagara2)     echo -xarch=sparcvis2      ;;
                    i586|pentium)             echo -xchip=pentium        ;;
                    i686|pentiumpro|pentium2) echo -xtarget=pentium_pro  ;;
                    pentium3*|c3-2)           echo -xtarget=pentium3     ;;
                    pentium-m)          echo -xarch=sse2 -xchip=pentium3 ;;
                    pentium4*)          echo -xtarget=pentium4           ;;
                    prescott|nocona)    echo -xarch=sse3 -xchip=pentium4 ;;
                    *-sse3)             echo -xarch=sse3                 ;;
                    core2)              echo -xarch=ssse3 -xchip=core2   ;;
                    corei7)           echo -xarch=sse4_2 -xchip=nehalem  ;;
                    corei7-avx)       echo -xarch=avx -xchip=sandybridge ;;
                    amdfam10|barcelona|bdver*) echo -xarch=sse4_1        ;;
                    athlon-4|athlon-[mx]p)     echo -xarch=ssea          ;;
                    k8|opteron|athlon64|athlon-fx)
                                               echo -xarch=sse2a         ;;
                    athlon*)                   echo -xarch=pentium_proa  ;;
                esac
                ;;
            -std=c99)             echo -xc99              ;;
            -fomit-frame-pointer) echo -xregs=frameptr    ;;
            -fPIC)                echo -KPIC -xcode=pic32 ;;
            -W*,*)                echo $flag              ;;
            -f*-*|-W*|-mimpure-text)                      ;;
            -shared)              echo -G                 ;;
            *)                    echo $flag              ;;
        esac
    done
}

tms470_flags(){
    for flag; do
        case $flag in
            -march=*|-mcpu=*)
                case "${flag#*=}" in
                    armv7-a|cortex-a*)      echo -mv=7a8 ;;
                    armv7-r|cortex-r*)      echo -mv=7r4 ;;
                    armv7-m|cortex-m*)      echo -mv=7m3 ;;
                    armv6*|arm11*)          echo -mv=6   ;;
                    armv5*e|arm[79]*e*|arm9[24]6*|arm96*|arm102[26])
                                            echo -mv=5e  ;;
                    armv4*|arm7*|arm9[24]*) echo -mv=4   ;;
                esac
                ;;
            -mfpu=neon)     echo --float_support=vfpv3 --neon ;;
            -mfpu=vfp)      echo --float_support=vfpv2        ;;
            -mfpu=vfpv3)    echo --float_support=vfpv3        ;;
            -mfpu=vfpv3-d16) echo --float_support=vfpv3d16    ;;
            -msoft-float)   echo --float_support=vfplib       ;;
            -O[0-3]|-mf=*)  echo $flag                        ;;
            -g)             echo -g -mn                       ;;
            -pds=*)         echo $flag                        ;;
            -D*|-I*)        echo $flag                        ;;
            --gcc|--abi=*)  echo $flag                        ;;
            -me)            echo $flag                        ;;
        esac
    done
}

probe_cc(){
    pfx=$1
    _cc=$2

    unset _type _ident _cc_c _cc_e _cc_o _flags _cflags
    unset _ld_o _ldflags _ld_lib _ld_path
    unset _depflags _DEPCMD _DEPFLAGS
    _flags_filter=echo

    if $_cc -v 2>&1 | grep -q '^gcc.*LLVM'; then
        _type=llvm_gcc
        gcc_extra_ver=$(expr "$($_cc --version 2>/dev/null | head -n1)" : '.*\((.*)\)')
        _ident="llvm-gcc $($_cc -dumpversion 2>/dev/null) $gcc_extra_ver"
        _depflags='-MMD -MF $(@:.o=.d) -MT $@'
        _cflags_speed='-O3'
        _cflags_size='-Os'
    elif $_cc -v 2>&1 | grep -qi ^gcc; then
        _type=gcc
        gcc_version=$($_cc --version | head -n1)
        gcc_basever=$($_cc -dumpversion)
        gcc_pkg_ver=$(expr "$gcc_version" : '[^ ]* \(([^)]*)\)')
        gcc_ext_ver=$(expr "$gcc_version" : ".*$gcc_pkg_ver $gcc_basever \\(.*\\)")
        _ident=$(cleanws "gcc $gcc_basever $gcc_pkg_ver $gcc_ext_ver")
        if ! $_cc -dumpversion | grep -q '^2\.'; then
            _depflags='-MMD -MF $(@:.o=.d) -MT $@'
        fi
        _cflags_speed='-O3'
        _cflags_size='-Os'
    elif $_cc --version 2>/dev/null | grep -q ^icc; then
        _type=icc
        _ident=$($_cc --version | head -n1)
        _depflags='-MMD'
        _cflags_speed='-O3'
        _cflags_size='-Os'
        _cflags_noopt='-O1'
    elif $_cc -v 2>&1 | grep -q xlc; then
        _type=xlc
        _ident=$($_cc -qversion 2>/dev/null | head -n1)
        _cflags_speed='-O5'
        _cflags_size='-O5 -qcompact'
    elif $_cc -V 2>/dev/null | grep -q Compaq; then
        _type=ccc
        _ident=$($_cc -V | head -n1 | cut -d' ' -f1-3)
        _DEPFLAGS='-M'
        _cflags_speed='-fast'
        _cflags_size='-O1'
        _flags_filter=ccc_flags
    elif $_cc --vsn 2>/dev/null | grep -Eq "ARM (C/C\+\+ )?Compiler"; then
        test -d "$sysroot" || die "No valid sysroot specified."
        _type=armcc
        _ident=$($_cc --vsn | grep -i build | head -n1 | sed 's/.*: //')
        armcc_conf="$PWD/armcc.conf"
        $_cc --arm_linux_configure                 \
             --arm_linux_config_file="$armcc_conf" \
             --configure_sysroot="$sysroot"        \
             --configure_cpp_headers="$sysinclude" >>$logfile 2>&1 ||
             die "Error creating armcc configuration file."
        $_cc --vsn | grep -q RVCT && armcc_opt=rvct || armcc_opt=armcc
        _flags="--arm_linux_config_file=$armcc_conf --translate_gcc"
        as_default="${cross_prefix}gcc"
        _depflags='-MMD'
        _cflags_speed='-O3'
        _cflags_size='-Os'
    elif $_cc -version 2>/dev/null | grep -Eq 'TMS470|TI ARM'; then
        _type=tms470
        _ident=$($_cc -version | head -n1 | tr -s ' ')
        _flags='--gcc --abi=eabi -me'
        _cc_e='-ppl -fe=$@'
        _cc_o='-fe=$@'
        _depflags='-ppa -ppd=$(@:.o=.d)'
        _cflags_speed='-O3 -mf=5'
        _cflags_size='-O3 -mf=2'
        _flags_filter=tms470_flags
    elif $_cc -v 2>&1 | grep -q clang; then
        _type=clang
        _ident=$($_cc --version 2>/dev/null | head -n1)
        _depflags='-MMD -MF $(@:.o=.d) -MT $@'
        _cflags_speed='-O3'
        _cflags_size='-Os'
    elif $_cc -V 2>&1 | grep -q Sun; then
        _type=suncc
        _ident=$($_cc -V 2>&1 | head -n1 | cut -d' ' -f 2-)
        _DEPCMD='$(DEP$(1)) $(DEP$(1)FLAGS) $($(1)DEP_FLAGS) $< | sed -e "1s,^.*: ,$@: ," -e "\$$!s,\$$, \\\," -e "1!s,^.*: , ," > $(@:.o=.d)'
        _DEPFLAGS='-xM1 -xc99'
        _ldflags='-std=c99'
        _cflags_speed='-O5'
        _cflags_size='-O5 -xspace'
        _flags_filter=suncc_flags
    elif $_cc -v 2>&1 | grep -q 'PathScale\|Path64'; then
        _type=pathscale
        _ident=$($_cc -v 2>&1 | head -n1 | tr -d :)
        _depflags='-MMD -MF $(@:.o=.d) -MT $@'
        _cflags_speed='-O2'
        _cflags_size='-Os'
        _flags_filter='filter_out -Wdisabled-optimization'
    elif $_cc -v 2>&1 | grep -q Open64; then
        _type=open64
        _ident=$($_cc -v 2>&1 | head -n1 | tr -d :)
        _depflags='-MMD -MF $(@:.o=.d) -MT $@'
        _cflags_speed='-O2'
        _cflags_size='-Os'
        _flags_filter='filter_out -Wdisabled-optimization|-Wtype-limits|-fno-signed-zeros'
    elif $_cc -V 2>&1 | grep -q Portland; then
        _type=pgi
        _ident="PGI $($_cc -V 2>&1 | awk '/^pgcc/ { print $2; exit }')"
        opt_common='-alias=ansi -Mdse -Mlre -Mpre'
        _cflags_speed="-O3 -Mautoinline -Munroll=c:4 $opt_common"
        _cflags_size="-O2 -Munroll=c:1 $opt_common"
        _cflags_noopt="-O1"
        _flags_filter=pgi_flags
    elif $_cc 2>&1 | grep -q 'Microsoft.*ARM.*Assembler'; then
        _type=armasm
        _ident=$($_cc | head -n1)
        # 4509: "This form of conditional instruction is deprecated"
        _flags="-nologo -ignore 4509"
        _flags_filter=armasm_flags
    elif $_cc -nologo- 2>&1 | grep -q Microsoft; then
        _type=msvc
        _ident=$($_cc 2>&1 | head -n1)
        _DEPCMD='$(DEP$(1)) $(DEP$(1)FLAGS) $($(1)DEP_FLAGS) $< 2>&1 | awk '\''/including/ { sub(/^.*file: */, ""); gsub(/\\/, "/"); if (!match($$0, / /)) print "$@:", $$0 }'\'' > $(@:.o=.d)'
        _DEPFLAGS='$(CPPFLAGS) $(CFLAGS) -showIncludes -Zs'
        _cflags_speed="-O2"
        _cflags_size="-O1"
        if $_cc -nologo- 2>&1 | grep -q Linker; then
            _ld_o='-out:$@'
        else
            _ld_o='-Fe$@'
        fi
        _cc_o='-Fo$@'
        _cc_e='-P -Fi$@'
        _flags_filter=msvc_flags
        _ld_lib='lib%.a'
        _ld_path='-libpath:'
        _flags='-nologo'
    elif $_cc 2>&1 | grep -q Intel; then
        _type=icl
        _ident=$($_cc 2>&1 | head -n1)
        _depflags='-QMMD -QMF$(@:.o=.d) -QMT$@'
        # Not only is O3 broken on 13.x+ but it is slower on all previous
        # versions (tested) as well.
        _cflags_speed="-O2"
        _cflags_size="-O1 -Oi" # -O1 without -Oi miscompiles stuff
        if $_cc 2>&1 | grep -q Linker; then
            _ld_o='-out:$@'
        else
            _ld_o='-Fe$@'
        fi
        _cc_o='-Fo$@'
        _cc_e='-P'
        _flags_filter=icl_flags
        _ld_lib='lib%.a'
        _ld_path='-libpath:'
        # -Qdiag-error to make icl error when seeing certain unknown arguments
        _flags='-nologo -Qdiag-error:4044,10157'
        # -Qvec- -Qsimd- to prevent miscompilation, -GS for consistency
        # with MSVC which enables it by default.
        _cflags='-Qms0 -Qvec- -Qsimd- -GS'
    elif $_cc -? 2>/dev/null | grep -q 'LLVM.*Linker'; then
        # lld can emulate multiple different linkers; in ms link.exe mode,
        # the -? parameter gives the help output which contains an identifyable
        # string, while it gives an error in other modes.
        _type=lld-link
        # The link.exe mode doesn't have a switch for getting the version,
        # but we can force it back to gnu mode and get the version from there.
        _ident=$($_cc -flavor gnu --version 2>/dev/null)
        _ld_o='-out:$@'
        _flags_filter=msvc_flags
        _ld_lib='lib%.a'
        _ld_path='-libpath:'
    elif $_cc --version 2>/dev/null | grep -q ^cparser; then
        _type=cparser
        _ident=$($_cc --version | head -n1)
        _depflags='-MMD'
        _cflags_speed='-O4'
        _cflags_size='-O2'
        _flags_filter=cparser_flags
    fi

    eval ${pfx}_type=\$_type
    eval ${pfx}_ident=\$_ident
}

set_ccvars(){
    eval ${1}_C=\${_cc_c-\${${1}_C}}
    eval ${1}_E=\${_cc_e-\${${1}_E}}
    eval ${1}_O=\${_cc_o-\${${1}_O}}

    if [ -n "$_depflags" ]; then
        eval ${1}_DEPFLAGS=\$_depflags
    else
        eval ${1}DEP=\${_DEPCMD:-\$DEPCMD}
        eval ${1}DEP_FLAGS=\${_DEPFLAGS:-\$DEPFLAGS}
        eval DEP${1}FLAGS=\$_flags
    fi
}

probe_cc cc "$cc"
cflags_filter=$_flags_filter
cflags_speed=$_cflags_speed
cflags_size=$_cflags_size
cflags_noopt=$_cflags_noopt
add_cflags $_flags $_cflags
cc_ldflags=$_ldflags
set_ccvars CC

probe_cc hostcc "$host_cc"
host_cflags_filter=$_flags_filter
add_host_cflags  $_flags $_cflags
set_ccvars HOSTCC

test -n "$cc_type" && enable $cc_type ||
    warn "Unknown C compiler $cc, unable to select optimal CFLAGS"

: ${as_default:=$cc}
: ${objcc_default:=$cc}
: ${dep_cc_default:=$cc}
: ${ld_default:=$cc}
: ${host_ld_default:=$host_cc}
set_default ar as objcc dep_cc ld host_ld

probe_cc as "$as"
asflags_filter=$_flags_filter
add_asflags $_flags $_cflags
set_ccvars AS

probe_cc objcc "$objcc"
objcflags_filter=$_flags_filter
add_objcflags $_flags $_cflags
set_ccvars OBJC

probe_cc ld "$ld"
ldflags_filter=$_flags_filter
add_ldflags $_flags $_ldflags
test "$cc_type" != "$ld_type" && add_ldflags $cc_ldflags
LD_O=${_ld_o-$LD_O}
LD_LIB=${_ld_lib-$LD_LIB}
LD_PATH=${_ld_path-$LD_PATH}

probe_cc hostld "$host_ld"
host_ldflags_filter=$_flags_filter
add_host_ldflags $_flags $_ldflags
HOSTLD_O=${_ld_o-$HOSTLD_O}

if [ -z "$CC_DEPFLAGS" ] && [ "$dep_cc" != "$cc" ]; then
    probe_cc depcc "$dep_cc"
    CCDEP=${_DEPCMD:-$DEPCMD}
    CCDEP_FLAGS=${_DEPFLAGS:=$DEPFLAGS}
    DEPCCFLAGS=$_flags
fi

if $ar 2>&1 | grep -q Microsoft; then
    arflags="-nologo"
    ar_o='-out:$@'
elif $ar 2>&1 | grep -q 'Texas Instruments'; then
    arflags="rq"
    ar_o='$@'
elif $ar 2>&1 | grep -q 'Usage: ar.*-X.*any'; then
    arflags='-Xany -r -c'
    ar_o='$@'
else
    arflags="rc"
    ar_o='$@'
fi

add_cflags $extra_cflags
add_objcflags $extra_objcflags
add_asflags $extra_cflags

if test -n "$sysroot"; then
    case "$cc_type" in
        gcc|llvm_gcc|clang)
            add_cppflags --sysroot="$sysroot"
            add_ldflags --sysroot="$sysroot"
        ;;
        tms470)
            add_cppflags -I"$sysinclude"
            add_ldflags  --sysroot="$sysroot"
        ;;
    esac
fi

if test "$cpu" = host; then
    enabled cross_compile &&
        die "--cpu=host makes no sense when cross-compiling."

    case "$cc_type" in
        gcc|llvm_gcc)
            check_native(){
                $cc $1=native -v -c -o $TMPO $TMPC >$TMPE 2>&1 || return
                sed -n "/cc1.*$1=/{
                            s/.*$1=\\([^ ]*\\).*/\\1/
                            p
                            q
                        }" $TMPE
            }
            cpu=$(check_native -march || check_native -mcpu)
        ;;
    esac

    test "${cpu:-host}" = host &&
        die "--cpu=host not supported with compiler $cc"
fi

# Deal with common $arch aliases
case "$arch" in
    aarch64|arm64)
        arch="aarch64"
    ;;
    arm*)
        arch="arm"
    ;;
    mips*|IP*)
        case "$arch" in
        *el)
            add_cppflags -EL
            add_ldflags -EL
        ;;
        *eb)
            add_cppflags -EB
            add_ldflags -EB
        ;;
        esac
        arch="mips"
    ;;
    parisc*|hppa*)
        arch="parisc"
    ;;
    "Power Macintosh"|ppc*|powerpc*)
        arch="ppc"
    ;;
    s390|s390x)
        arch="s390"
    ;;
    sh4|sh)
        arch="sh4"
    ;;
    sun4u|sparc*)
        arch="sparc"
    ;;
    tilegx|tile-gx)
        arch="tilegx"
    ;;
    i[3-6]86|i86pc|BePC|x86pc|x86_64|amd64)
        arch="x86"
    ;;
esac

is_in $arch $ARCH_LIST || warn "unknown architecture $arch"
enable $arch

# Add processor-specific flags
if enabled aarch64; then

    case $cpu in
        armv*)
            cpuflags="-march=$cpu"
        ;;
        *)
            cpuflags="-mcpu=$cpu"
        ;;
    esac

elif enabled alpha; then

    cpuflags="-mcpu=$cpu"

elif enabled arm; then

    check_arm_arch() {
        check_cpp_condition stddef.h \
            "defined __ARM_ARCH_${1}__ || defined __TARGET_ARCH_${2:-$1}" \
            $cpuflags
    }

    probe_arm_arch() {
        if   check_arm_arch 4;        then echo armv4
        elif check_arm_arch 4T;       then echo armv4t
        elif check_arm_arch 5;        then echo armv5
        elif check_arm_arch 5E;       then echo armv5e
        elif check_arm_arch 5T;       then echo armv5t
        elif check_arm_arch 5TE;      then echo armv5te
        elif check_arm_arch 5TEJ;     then echo armv5te
        elif check_arm_arch 6;        then echo armv6
        elif check_arm_arch 6J;       then echo armv6j
        elif check_arm_arch 6K;       then echo armv6k
        elif check_arm_arch 6Z;       then echo armv6z
        elif check_arm_arch 6ZK;      then echo armv6zk
        elif check_arm_arch 6T2;      then echo armv6t2
        elif check_arm_arch 7;        then echo armv7
        elif check_arm_arch 7A  7_A;  then echo armv7-a
        elif check_arm_arch 7S;       then echo armv7-a
        elif check_arm_arch 7R  7_R;  then echo armv7-r
        elif check_arm_arch 7M  7_M;  then echo armv7-m
        elif check_arm_arch 7EM 7E_M; then echo armv7-m
        elif check_arm_arch 8A  8_A;  then echo armv8-a
        fi
    }

    [ "$cpu" = generic ] && cpu=$(probe_arm_arch)

    case $cpu in
        armv*)
            cpuflags="-march=$cpu"
            subarch=$(echo $cpu | sed 's/[^a-z0-9]//g')
        ;;
        *)
            cpuflags="-mcpu=$cpu"
            case $cpu in
                cortex-a*)                               subarch=armv7a  ;;
                cortex-r*)                               subarch=armv7r  ;;
                cortex-m*)                 enable thumb; subarch=armv7m  ;;
                arm11*)                                  subarch=armv6   ;;
                arm[79]*e*|arm9[24]6*|arm96*|arm102[26]) subarch=armv5te ;;
                armv4*|arm7*|arm9[24]*)                  subarch=armv4   ;;
                *)                             subarch=$(probe_arm_arch) ;;
            esac
        ;;
    esac

    case "$subarch" in
        armv5t*)    enable fast_clz                ;;
        armv[6-8]*) enable fast_clz fast_unaligned ;;
    esac

elif enabled avr32; then

    case $cpu in
        ap7[02]0[0-2])
            subarch="avr32_ap"
            cpuflags="-mpart=$cpu"
        ;;
        ap)
            subarch="avr32_ap"
            cpuflags="-march=$cpu"
        ;;
        uc3[ab]*)
            subarch="avr32_uc"
            cpuflags="-mcpu=$cpu"
        ;;
        uc)
            subarch="avr32_uc"
            cpuflags="-march=$cpu"
        ;;
    esac

elif enabled bfin; then

    cpuflags="-mcpu=$cpu"

elif enabled mips; then

    cpuflags="-march=$cpu"

elif enabled ppc; then

    disable ldbrx

    case $(tolower $cpu) in
        601|ppc601|powerpc601)
            cpuflags="-mcpu=601"
            disable altivec
        ;;
        603*|ppc603*|powerpc603*)
            cpuflags="-mcpu=603"
            disable altivec
        ;;
        604*|ppc604*|powerpc604*)
            cpuflags="-mcpu=604"
            disable altivec
        ;;
        g3|75*|ppc75*|powerpc75*)
            cpuflags="-mcpu=750"
            disable altivec
        ;;
        g4|745*|ppc745*|powerpc745*)
            cpuflags="-mcpu=7450"
            disable vsx
        ;;
        74*|ppc74*|powerpc74*)
            cpuflags="-mcpu=7400"
            disable vsx
        ;;
        g5|970|ppc970|powerpc970)
            cpuflags="-mcpu=970"
            disable vsx
        ;;
        power[3-6]*)
            cpuflags="-mcpu=$cpu"
            disable vsx
        ;;
        power[7-8]*)
            cpuflags="-mcpu=$cpu"
            enable ldbrx
        ;;
        cell)
            cpuflags="-mcpu=cell"
            enable ldbrx
            disable vsx
        ;;
        e500mc)
            cpuflags="-mcpu=e500mc"
            disable altivec
        ;;
        e500v2)
            cpuflags="-mcpu=8548 -mhard-float -mfloat-gprs=double"
            disable altivec
            disable dcbzl
        ;;
        e500)
            cpuflags="-mcpu=8540 -mhard-float"
            disable altivec
            disable dcbzl
        ;;
    esac

elif enabled sparc; then

    case $cpu in
        cypress|f93[04]|tsc701|sparcl*|supersparc|hypersparc|niagara|v[789])
            cpuflags="-mcpu=$cpu"
        ;;
        ultrasparc*|niagara[234])
            cpuflags="-mcpu=$cpu"
        ;;
    esac

elif enabled x86; then

    case $cpu in
        i[345]86|pentium)
            cpuflags="-march=$cpu"
            disable i686
            disable mmx
        ;;
        # targets that do NOT support nopl and conditional mov (cmov)
        pentium-mmx|k6|k6-[23]|winchip-c6|winchip2|c3)
            cpuflags="-march=$cpu"
            disable i686
        ;;
        # targets that do support nopl and conditional mov (cmov)
        i686|pentiumpro|pentium[23]|pentium-m|athlon|athlon-tbird|athlon-4|athlon-[mx]p|athlon64*|k8*|opteron*|athlon-fx|core2|corei7*|amdfam10|barcelona|atom|bdver*)
            cpuflags="-march=$cpu"
            enable i686
            enable fast_cmov
        ;;
        # targets that do support conditional mov but on which it's slow
        pentium4|pentium4m|prescott|nocona)
            cpuflags="-march=$cpu"
            enable i686
            disable fast_cmov
        ;;
    esac

fi

if [ "$cpu" != generic ]; then
    add_cflags  $cpuflags
    add_asflags $cpuflags
    test "$cc_type" = "$ld_type" && add_ldflags $cpuflags
fi

# compiler sanity check
check_exec <<EOF
int main(void){ return 0; }
EOF
if test "$?" != 0; then
    echo "$cc is unable to create an executable file."
    if test -z "$cross_prefix" && ! enabled cross_compile ; then
        echo "If $cc is a cross-compiler, use the --enable-cross-compile option."
        echo "Only do this if you know what cross compiling means."
    fi
    die "C compiler test failed."
fi

add_cppflags -D_ISOC99_SOURCE

# some compilers silently accept -std=c11, so we also need to check that the
# version macro is defined properly
if test_cflags_cpp -std=c11 "__STDC_VERSION__ >= 201112L"; then
    add_cflags -std=c11
else
    check_cflags -std=c99
fi

check_cc -D_FILE_OFFSET_BITS=64 <<EOF && add_cppflags -D_FILE_OFFSET_BITS=64
#include <stdlib.h>
EOF
check_cc -D_LARGEFILE_SOURCE <<EOF && add_cppflags -D_LARGEFILE_SOURCE
#include <stdlib.h>
EOF

add_host_cppflags -D_ISOC99_SOURCE
check_host_cflags -std=c99
check_host_cflags -Wall
check_host_cflags -O3

check_64bit(){
    arch32=$1
    arch64=$2
    expr=$3
    check_code cc "" "int test[2*($expr) - 1]" &&
        subarch=$arch64 || subarch=$arch32
}

case "$arch" in
    aarch64|alpha|ia64)
        spic=$shared
    ;;
    mips)
        check_64bit mips mips64 '_MIPS_SIM > 1'
        spic=$shared
    ;;
    parisc)
        check_64bit parisc parisc64 'sizeof(void *) > 4'
        spic=$shared
    ;;
    ppc)
        check_64bit ppc ppc64 'sizeof(void *) > 4'
        spic=$shared
    ;;
    s390)
        check_64bit s390 s390x 'sizeof(void *) > 4'
        spic=$shared
    ;;
    sparc)
        check_64bit sparc sparc64 'sizeof(void *) > 4'
        spic=$shared
    ;;
    x86)
        check_64bit x86_32 x86_64 'sizeof(void *) > 4'
        if test "$subarch" = "x86_64"; then
            spic=$shared
        fi
    ;;
esac

enable $subarch
enabled spic && enable_weak pic

# OS specific
case $target_os in
    aix)
        SHFLAGS=-shared
        add_cppflags '-I\$(SRC_PATH)/compat/aix'
        enabled shared && add_ldflags -Wl,-brtl
        ;;
    android)
        disable symver
        enable section_data_rel_ro
        SLIB_INSTALL_NAME='$(SLIBNAME)'
        SLIB_INSTALL_LINKS=
        SHFLAGS='-shared -Wl,-soname,$(SLIBNAME)'
        ;;
    haiku)
        prefix_default="/boot/common"
        network_extralibs="-lnetwork"
        host_libs=
        ;;
    sunos)
        SHFLAGS='-shared -Wl,-h,$$(@F)'
        enabled x86 && SHFLAGS="-mimpure-text $SHFLAGS"
        network_extralibs="-lsocket -lnsl"
        # When using suncc to build, the Solaris linker will mark
        # an executable with each instruction set encountered by
        # the Solaris assembler.  As our libraries contain their own
        # guards for processor-specific code, instead suppress
        # generation of the HWCAPS ELF section on Solaris x86 only.
        enabled_all suncc x86 &&
            echo "hwcap_1 = OVERRIDE;" > mapfile &&
            add_ldflags -Wl,-M,mapfile
        nm_default='nm -P -g'
        version_script='-M'
        VERSION_SCRIPT_POSTPROCESS_CMD='perl $(SRC_PATH)/compat/solaris/make_sunver.pl - $(OBJS)'
        ;;
    netbsd)
        disable symver
        oss_indev_extralibs="-lossaudio"
        oss_outdev_extralibs="-lossaudio"
        ;;
    openbsd|bitrig)
        disable symver
        SHFLAGS='-shared'
        SLIB_INSTALL_NAME='$(SLIBNAME).$(LIBMAJOR).$(LIBMINOR)'
        SLIB_INSTALL_LINKS=
        oss_indev_extralibs="-lossaudio"
        oss_outdev_extralibs="-lossaudio"
        ;;
    dragonfly)
        disable symver
        ;;
    freebsd)
        ;;
    bsd/os)
        add_extralibs -lpoll -lgnugetopt
        ;;
    darwin)
        enabled ppc && add_asflags -force_cpusubtype_ALL
        SHFLAGS='-dynamiclib -Wl,-single_module -Wl,-install_name,$(SHLIBDIR)/$(SLIBNAME_WITH_MAJOR),-current_version,$(LIBVERSION),-compatibility_version,$(LIBMAJOR)'
        enabled x86_32 && append SHFLAGS -Wl,-read_only_relocs,suppress
        add_ldflags -Wl,-dynamic,-search_paths_first
        SLIBSUF=".dylib"
        SLIBNAME_WITH_VERSION='$(SLIBPREF)$(FULLNAME).$(LIBVERSION)$(SLIBSUF)'
        SLIBNAME_WITH_MAJOR='$(SLIBPREF)$(FULLNAME).$(LIBMAJOR)$(SLIBSUF)'
        objformat="macho"
        enabled x86_64 && objformat="macho64"
        enabled_any pic shared ||
            { check_cflags -mdynamic-no-pic && add_asflags -mdynamic-no-pic; }
        check_header dispatch/dispatch.h &&
            add_cppflags '-I\$(SRC_PATH)/compat/dispatch_semaphore'
        ;;
    msys*)
        die "Native MSYS builds are discouraged, please use the MINGW environment."
        ;;
    mingw32*|mingw64*)
        if test $target_os = "mingw32ce"; then
            disable network
        else
            target_os=mingw32
        fi
        LIBTARGET=i386
        if enabled x86_64; then
            LIBTARGET="i386:x86-64"
        elif enabled arm; then
            LIBTARGET=arm-wince
        fi
        check_ldflags -Wl,--nxcompat
        check_ldflags -Wl,--dynamicbase
        shlibdir_default="$bindir_default"
        SLIBPREF=""
        SLIBSUF=".dll"
        SLIBNAME_WITH_VERSION='$(SLIBPREF)$(FULLNAME)-$(LIBVERSION)$(SLIBSUF)'
        SLIBNAME_WITH_MAJOR='$(SLIBPREF)$(FULLNAME)-$(LIBMAJOR)$(SLIBSUF)'
        SLIB_EXTRA_CMD=-'sed -e "s/ @[^ ]*//" $$(@:$(SLIBSUF)=.orig.def) > $$(@:$(SLIBSUF)=.def); $(DLLTOOL) -m $(LIBTARGET) -d $$(@:$(SLIBSUF)=.def) -l $(SUBDIR)$(SLIBNAME:$(SLIBSUF)=.lib) -D $(SLIBNAME_WITH_MAJOR)'
        SLIB_INSTALL_NAME='$(SLIBNAME_WITH_MAJOR)'
        SLIB_INSTALL_LINKS=
        SLIB_INSTALL_EXTRA_SHLIB='$(SLIBNAME:$(SLIBSUF)=.lib)'
        SLIB_INSTALL_EXTRA_LIB='lib$(SLIBNAME:$(SLIBSUF)=.dll.a) $(SLIBNAME_WITH_MAJOR:$(SLIBSUF)=.def)'
        SHFLAGS='-shared -Wl,--output-def,$$(@:$(SLIBSUF)=.orig.def) -Wl,--out-implib,$(SUBDIR)lib$(SLIBNAME:$(SLIBSUF)=.dll.a) -Wl,--enable-runtime-pseudo-reloc -Wl,--enable-auto-image-base'
        objformat="win32"
        dlltool="${cross_prefix}dlltool"
        ranlib=:
        enable dos_paths
        ;;
    win32|win64)
        disable symver
        if enabled shared; then
            # Link to the import library instead of the normal static library
            # for shared libs.
            LD_LIB='%.lib'
            # Cannot build both shared and static libs with MSVC or icl.
            disable static
        fi
        shlibdir_default="$bindir_default"
        SLIBPREF=""
        SLIBSUF=".dll"
        SLIBNAME_WITH_VERSION='$(SLIBPREF)$(FULLNAME)-$(LIBVERSION)$(SLIBSUF)'
        SLIBNAME_WITH_MAJOR='$(SLIBPREF)$(FULLNAME)-$(LIBMAJOR)$(SLIBSUF)'
        SLIB_CREATE_DEF_CMD='$(SRC_PATH)/compat/windows/makedef $(SUBDIR)lib$(NAME).ver $(OBJS) > $$(@:$(SLIBSUF)=.def)'
        SLIB_INSTALL_NAME='$(SLIBNAME_WITH_MAJOR)'
        SLIB_INSTALL_LINKS=
        SLIB_INSTALL_EXTRA_SHLIB='$(SLIBNAME:$(SLIBSUF)=.lib)'
        SLIB_INSTALL_EXTRA_LIB='$(SLIBNAME_WITH_MAJOR:$(SLIBSUF)=.def)'
        SHFLAGS='-dll -def:$$(@:$(SLIBSUF)=.def) -implib:$(SUBDIR)$(SLIBNAME:$(SLIBSUF)=.lib)'
        objformat="win32"
        ranlib=:
        enable dos_paths
        ;;
    cygwin*)
        target_os=cygwin
        shlibdir_default="$bindir_default"
        SLIBPREF="cyg"
        SLIBSUF=".dll"
        SLIBNAME_WITH_VERSION='$(SLIBPREF)$(FULLNAME)-$(LIBVERSION)$(SLIBSUF)'
        SLIBNAME_WITH_MAJOR='$(SLIBPREF)$(FULLNAME)-$(LIBMAJOR)$(SLIBSUF)'
        SLIB_INSTALL_NAME='$(SLIBNAME_WITH_MAJOR)'
        SLIB_INSTALL_LINKS=
        SLIB_INSTALL_EXTRA_LIB='lib$(FULLNAME).dll.a'
        SHFLAGS='-shared -Wl,--out-implib,$(SUBDIR)lib$(FULLNAME).dll.a'
        objformat="win32"
        enable dos_paths
        ;;
    *-dos|freedos|opendos)
        network_extralibs="-lsocket"
        objformat="coff"
        enable dos_paths
        add_cppflags -U__STRICT_ANSI__
        ;;
    linux)
        enable dv1394
        enable section_data_rel_ro
        ;;
    irix*)
        target_os=irix
        ranlib="echo ignoring ranlib"
        ;;
    os/2*)
        ln_s="cp -f"
        objformat="aout"
        add_cppflags -D_GNU_SOURCE
        add_ldflags -Zomf -Zbin-files -Zargs-wild -Zmap
        SHFLAGS='$(SUBDIR)$(NAME).def -Zdll -Zomf'
        LIBSUF="_s.a"
        SLIBPREF=""
        SLIBSUF=".dll"
        SLIBNAME_WITH_VERSION='$(SLIBPREF)$(NAME)-$(LIBVERSION)$(SLIBSUF)'
        SLIBNAME_WITH_MAJOR='$(SLIBPREF)$(shell echo $(NAME) | cut -c1-6)$(LIBMAJOR)$(SLIBSUF)'
        SLIB_CREATE_DEF_CMD='echo LIBRARY $(SLIBNAME_WITH_MAJOR) INITINSTANCE TERMINSTANCE > $(SUBDIR)$(NAME).def; \
            echo CODE PRELOAD MOVEABLE DISCARDABLE >> $(SUBDIR)$(NAME).def; \
            echo DATA PRELOAD MOVEABLE MULTIPLE NONSHARED >> $(SUBDIR)$(NAME).def; \
            echo EXPORTS >> $(SUBDIR)$(NAME).def; \
            emxexp $(OBJS) >> $(SUBDIR)$(NAME).def'
        SLIB_EXTRA_CMD='emximp -o $(SUBDIR)$(LIBPREF)$(NAME)_dll.a $(SUBDIR)$(NAME).def; \
            emximp -o $(SUBDIR)$(LIBPREF)$(NAME)_dll.lib $(SUBDIR)$(NAME).def;'
        SLIB_INSTALL_EXTRA_LIB='$(LIBPREF)$(NAME)_dll.a $(LIBPREF)$(NAME)_dll.lib'
        enable dos_paths
        ;;
    gnu/kfreebsd)
        add_cppflags -D_BSD_SOURCE
        ;;
    gnu)
        ;;
    qnx)
        add_cppflags -D_QNX_SOURCE
        network_extralibs="-lsocket"
        ;;
    symbian)
        SLIBSUF=".dll"
        enable dos_paths
        add_cflags --include=$sysinclude/gcce/gcce.h -fvisibility=default
        add_cppflags -D__GCCE__ -D__SYMBIAN32__ -DSYMBIAN_OE_POSIX_SIGNALS
        add_ldflags -Wl,--target1-abs,--no-undefined \
                    -Wl,-Ttext,0x80000,-Tdata,0x1000000 -shared \
                    -Wl,--entry=_E32Startup -Wl,-u,_E32Startup
        add_extralibs -l:eexe.lib -l:usrt2_2.lib -l:dfpaeabi.dso \
                      -l:drtaeabi.dso -l:scppnwdl.dso -lsupc++ -lgcc \
                      -l:libc.dso -l:libm.dso -l:euser.dso -l:libcrt0.lib
        ;;
    osf1)
        add_cppflags -D_OSF_SOURCE -D_POSIX_PII -D_REENTRANT
        ;;
    minix)
        ;;
    plan9)
        add_cppflags -D_C99_SNPRINTF_EXTENSION  \
                     -D_REENTRANT_SOURCE        \
                     -D_RESEARCH_SOURCE         \
                     -DFD_SETSIZE=96            \
                     -DHAVE_SOCK_OPTS
        add_compat strtod.o strtod=avpriv_strtod
        network_extralibs='-lbsd'
        exeobjs=compat/plan9/main.o
        cp_f='cp'
        ;;
    none)
        ;;
    *)
        die "Unknown OS '$target_os'."
        ;;
esac

# determine libc flavour

probe_libc(){
    pfx=$1
    pfx_no_=${pfx%_}
    # uclibc defines __GLIBC__, so it needs to be checked before glibc.
    if check_${pfx}cpp_condition features.h "defined __UCLIBC__"; then
        eval ${pfx}libc_type=uclibc
        add_${pfx}cppflags -D_POSIX_C_SOURCE=200112 -D_XOPEN_SOURCE=600
    elif check_${pfx}cpp_condition features.h "defined __GLIBC__"; then
        eval ${pfx}libc_type=glibc
        add_${pfx}cppflags -D_POSIX_C_SOURCE=200112 -D_XOPEN_SOURCE=600
    # MinGW headers can be installed on Cygwin, so check for newlib first.
    elif check_${pfx}cpp_condition newlib.h "defined _NEWLIB_VERSION"; then
        eval ${pfx}libc_type=newlib
        add_${pfx}cppflags -U__STRICT_ANSI__
    # MinGW64 is backwards compatible with MinGW32, so check for it first.
    elif check_${pfx}cpp_condition _mingw.h "defined __MINGW64_VERSION_MAJOR"; then
        eval ${pfx}libc_type=mingw64
        add_${pfx}cppflags -U__STRICT_ANSI__ -D__USE_MINGW_ANSI_STDIO=1
        eval test \$${pfx_no_}cc_type = "gcc" &&
            add_${pfx}cppflags -D__printf__=__gnu_printf__
    elif check_${pfx}cpp_condition _mingw.h "defined __MINGW_VERSION"  ||
         check_${pfx}cpp_condition _mingw.h "defined __MINGW32_VERSION"; then
        eval ${pfx}libc_type=mingw32
        check_${pfx}cpp_condition _mingw.h "__MINGW32_MAJOR_VERSION > 3 || \
            (__MINGW32_MAJOR_VERSION == 3 && __MINGW32_MINOR_VERSION >= 15)" ||
            die "ERROR: MinGW32 runtime version must be >= 3.15."
        add_${pfx}cppflags -U__STRICT_ANSI__ -D__USE_MINGW_ANSI_STDIO=1
        check_${pfx}cpp_condition _mingw.h "__MSVCRT_VERSION__ < 0x0700__" &&
            add_${pfx}cppflags -D__MSVCRT_VERSION__=0x0700
        eval test \$${pfx_no_}cc_type = "gcc" &&
            add_${pfx}cppflags -D__printf__=__gnu_printf__
    elif check_${pfx}cpp_condition crtversion.h "defined _VC_CRT_MAJOR_VERSION"; then
        eval ${pfx}libc_type=msvcrt
        if check_${pfx}cpp_condition crtversion.h "_VC_CRT_MAJOR_VERSION < 14"; then
            if [ "$pfx" = host_ ]; then
                add_host_cppflags -Dsnprintf=_snprintf
            else
                add_compat strtod.o strtod=avpriv_strtod
                add_compat msvcrt/snprintf.o snprintf=avpriv_snprintf   \
                                             _snprintf=avpriv_snprintf  \
                                             vsnprintf=avpriv_vsnprintf
            fi
        fi
        add_${pfx}cppflags -D_USE_MATH_DEFINES -D_CRT_SECURE_NO_WARNINGS -D_CRT_NONSTDC_NO_WARNINGS
        # The MSVC 2010 headers (Win 7.0 SDK) set _WIN32_WINNT to
        # 0x601 by default unless something else is set by the user.
        # This can easily lead to us detecting functions only present
        # in such new versions and producing binaries requiring windows 7.0.
        # Therefore explicitly set the default to XP unless the user has
        # set something else on the command line.
        # Don't do this if WINAPI_FAMILY is set and is set to a non-desktop
        # family. For these cases, configure is free to use any functions
        # found in the SDK headers by default. (Alternatively, we could force
        # _WIN32_WINNT to 0x0602 in that case.)
        check_${pfx}cpp_condition stdlib.h "defined(_WIN32_WINNT)" ||
            { check_${pfx}cpp <<EOF && add_${pfx}cppflags -D_WIN32_WINNT=0x0502; }
#ifdef WINAPI_FAMILY
#include <winapifamily.h>
#if !WINAPI_FAMILY_PARTITION(WINAPI_PARTITION_DESKTOP)
#error not desktop
#endif
#endif
EOF
        if [ "$pfx" = "" ]; then
            check_func strtoll || add_cflags -Dstrtoll=_strtoi64
        fi
    elif check_${pfx}cpp_condition stddef.h "defined __KLIBC__"; then
        eval ${pfx}libc_type=klibc
    elif check_${pfx}cpp_condition sys/cdefs.h "defined __BIONIC__"; then
        eval ${pfx}libc_type=bionic
    elif check_${pfx}cpp_condition sys/brand.h "defined LABELED_BRAND_NAME"; then
        eval ${pfx}libc_type=solaris
        add_${pfx}cppflags -D__EXTENSIONS__ -D_XOPEN_SOURCE=600
    else
        eval ${pfx}libc_type=default
        add_${pfx}cppflags -D_DEFAULT_SOURCE
    fi
}

probe_libc
test -n "$libc_type" && enable libc_$libc_type
probe_libc host_
test -n "$host_libc_type" && enable host_libc_$host_libc_type

case $libc_type in
    bionic)
        add_compat strtod.o strtod=avpriv_strtod
        ;;
esac

# hacks for compiler/libc/os combinations

if enabled_all tms470 libc_glibc; then
    CPPFLAGS="-I${source_path}/compat/tms470 ${CPPFLAGS}"
    add_cppflags -D__USER_LABEL_PREFIX__=
    add_cppflags -D__builtin_memset=memset
    add_cppflags -D__gnuc_va_list=va_list -D_VA_LIST_DEFINED
    add_cflags   -pds=48    # incompatible redefinition of macro
fi

if enabled_all ccc libc_glibc; then
    add_ldflags -Wl,-z,now  # calls to libots crash without this
fi

check_compile_assert flt_lim "float.h limits.h" "DBL_MAX == (double)DBL_MAX" ||
    add_cppflags '-I\$(SRC_PATH)/compat/float'

esc(){
    echo "$*" | sed 's/%/%25/g;s/:/%3a/g'
}

echo "config:$arch:$subarch:$cpu:$target_os:$(esc $cc_ident):$(esc $LIBAV_CONFIGURATION)" >config.fate

check_cpp_condition stdlib.h "defined(__PIC__) || defined(__pic__) || defined(PIC)" && enable_weak pic

set_default $PATHS_LIST
set_default nm

# we need to build at least one lib type
if ! enabled_any static shared; then
    cat <<EOF
At least one library type must be built.
Specify --enable-static to build the static libraries or --enable-shared to
build the shared libraries as well. To only build the shared libraries specify
--disable-static in addition to --enable-shared.
EOF
    exit 1
fi

disabled optimizations || check_cflags -fomit-frame-pointer

enable_weak_pic() {
    disabled pic && return
    enable pic
    add_cppflags -DPIC
    case "$target_os" in
    mingw*|cygwin*)
        ;;
    *)
        add_cflags -fPIC
        ;;
    esac
    add_asflags  -fPIC
}

enabled pic && enable_weak_pic

check_cc <<EOF || die "Symbol mangling check failed."
int ff_extern;
EOF
sym=$($nm $TMPO | awk '/ff_extern/{ print substr($0, match($0, /[^ \t]*ff_extern/)) }')
extern_prefix=${sym%%ff_extern*}

check_cc <<EOF && enable_weak inline_asm
void foo(void) { __asm__ volatile ("" ::); }
EOF

_restrict=
for restrict_keyword in restrict __restrict__ __restrict; do
    check_cc <<EOF && _restrict=$restrict_keyword && break
void foo(char * $restrict_keyword p);
EOF
done

check_cc <<EOF && enable pragma_deprecated
void foo(void) { _Pragma("GCC diagnostic ignored \"-Wdeprecated-declarations\"") }
EOF

check_cc <<EOF && enable attribute_packed
struct { int x; } __attribute__((packed)) x;
EOF

check_cc <<EOF && enable attribute_may_alias
union { int x; } __attribute__((may_alias)) x;
EOF

check_cc <<EOF || die "endian test failed"
unsigned int endian = 'B' << 24 | 'I' << 16 | 'G' << 8 | 'E';
EOF
od -t x1 $TMPO | grep -q '42 *49 *47 *45' && enable bigendian

check_gas() {
    log "check_gas using '$as' as AS"
    # :vararg is used on aarch64, arm and ppc altivec
    check_as <<EOF || return 1
.macro m n, y:vararg=0
\n: .int \y
.endm
m x
EOF
    # .altmacro is only used in arm asm
    ! enabled arm || check_as <<EOF || return 1
.altmacro
EOF
    enable gnu_as
    return 0
}

if enabled_any arm aarch64 || enabled_all ppc altivec && enabled asm; then
    nogas=:
    enabled_any arm aarch64 && nogas=die
    enabled_all ppc altivec && nogas=warn
    as_noop=-v

    case $as_type in
        arm*) gaspp_as_type=armasm; as_noop=-h ;;
        gcc)  gaspp_as_type=gas ;;
        *)    gaspp_as_type=$as_type ;;
    esac

    [ $target_os = "darwin" ] && gaspp_as_type="apple-$gaspp_as_type"

    check_cmd gas-preprocessor.pl -arch $arch -as-type $gaspp_as_type -- $as $as_noop &&
        gas="gas-preprocessor.pl -arch $arch -as-type $gaspp_as_type -- $as"

    if ! check_gas ; then
        as=${gas:=$as}
        check_gas || \
            $nogas "GNU assembler not found, install/update gas-preprocessor"
    fi

    check_as <<EOF && enable as_func
.func test
.endfunc
EOF
fi

check_inline_asm inline_asm_labels '"1:\n"'

if enabled aarch64; then
    enabled armv8 && check_insn armv8 'prfm   pldl1strm, [x0]'
    # internal assembler in clang 3.3 does not support this instruction
    enabled neon && check_insn neon 'ext   v0.8B, v0.8B, v1.8B, #1'
    enabled vfp  && check_insn vfp  'fmadd d0,    d0,    d1,    d2'

    map 'enabled_any ${v}_external ${v}_inline || disable $v' $ARCH_EXT_LIST_ARM

elif enabled alpha; then

    check_cflags -mieee

elif enabled arm; then

    enabled msvc && check_cpp_condition stddef.h "defined _M_ARMT" && enable thumb
    check_cpp_condition stddef.h "defined __thumb__" && enable_weak thumb
    enabled thumb && check_cflags -mthumb || check_cflags -marm

    if     check_cpp_condition stddef.h "defined __ARM_PCS_VFP"; then
        enable vfp_args
    elif check_cpp_condition stddef.h "defined _M_ARM_FP && _M_ARM_FP >= 30"; then
        enable vfp_args
    elif ! check_cpp_condition stddef.h "defined __ARM_PCS || defined __SOFTFP__" && [ $target_os != darwin ]; then
        case "${cross_prefix:-$cc}" in
            *hardfloat*)         enable vfp_args;   fpabi=vfp ;;
            *) check_ld <<EOF && enable vfp_args && fpabi=vfp || fpabi=soft ;;
__asm__ (".eabi_attribute 28, 1");
int main(void) { return 0; }
EOF
        esac
        warn "Compiler does not indicate floating-point ABI, guessing $fpabi."
    fi

    enabled armv5te && check_insn armv5te 'qadd r0, r0, r0'
    enabled armv6   && check_insn armv6   'sadd16 r0, r0, r0'
    enabled armv6t2 && check_insn armv6t2 'movt r0, #0'
    enabled neon    && check_insn neon    'vadd.i16 q0, q0, q0'
    enabled vfp     && check_insn vfp     'fadds s0, s0, s0'
    enabled vfpv3   && check_insn vfpv3   'vmov.f32 s0, #1.0'

    [ $target_os = linux ] || [ $target_os = android ] ||
        map 'enabled_any ${v}_external ${v}_inline || disable $v' \
            $ARCH_EXT_LIST_ARM

    check_inline_asm asm_mod_q '"add r0, %Q0, %R0" :: "r"((long long)0)'

    check_as <<EOF && enable as_dn_directive
ra .dn d0.i16
.unreq ra
EOF
    check_as <<EOF && enable as_fpu_directive
.fpu neon
EOF

    # llvm's integrated assembler supports .object_arch from llvm 3.5
    [ "$objformat" = elf ] && check_as <<EOF && enable as_object_arch
.object_arch armv4
EOF

    [ $target_os != win32 ] && enabled_all armv6t2 shared !pic && enable_weak_pic

elif enabled mips; then

    check_inline_asm loongson '"dmult.g $1, $2, $3"'

    # make sure that only an instruction set is enabled
    disable mips64r6 mips32r6 mips64r2 mips32r2 mips64r1 mips32r1

    if enabled mips64; then
        check_inline_asm mips64r6 '"dlsa $0, $0, $0, 1"' ||
            check_inline_asm mips64r2 '"dext $0, $0, 0, 1"' ||
                check_inline_asm mips64r1 '"daddi $0, $0, 0"'
    else
        check_inline_asm mips32r6 '"aui $0, $0, 0"' ||
            check_inline_asm mips32r2 '"ext $0, $0, 0, 1"' ||
                check_inline_asm mips32r1 '"addi $0, $0, 0"'
    fi

elif enabled parisc; then

    if enabled gcc; then
        case $($cc -dumpversion) in
            4.[3-8].*) check_cflags -fno-optimize-sibling-calls ;;
        esac
    fi

elif enabled ppc; then

    enable local_aligned_8 local_aligned_16 local_aligned_32

    check_inline_asm dcbzl     '"dcbzl 0, %0" :: "r"(0)'
    check_inline_asm ibm_asm   '"add 0, 0, 0"'
    check_inline_asm ppc4xx    '"maclhw r10, r11, r12"'
    check_inline_asm xform_asm '"lwzx %1, %y0" :: "Z"(*(int*)0), "r"(0)'

    # AltiVec flags: The FSF version of GCC differs from the Apple version
    if enabled altivec; then
        check_cflags -maltivec -mabi=altivec &&
        { check_header altivec.h && inc_altivec_h="#include <altivec.h>" ; } ||
        check_cflags -faltivec

        # check if our compiler supports Motorola AltiVec C API
        check_cc <<EOF || disable altivec
$inc_altivec_h
int main(void) {
    vector signed int v1 = (vector signed int) { 0 };
    vector signed int v2 = (vector signed int) { 1 };
    v1 = vec_add(v1, v2);
    return 0;
}
EOF

        enabled altivec || warn "Altivec disabled, possibly missing --cpu flag"
    fi

    if enabled vsx; then
        check_cflags -mvsx &&
        check_builtin vec_vsx_ld "altivec.h" "__builtin_vec_vsx_ld" || disable vsx
    fi

    if enabled power8; then
        check_cpp_condition "altivec.h" "defined(_ARCH_PWR8)" || disable power8
    fi

elif enabled x86; then

    check_builtin rdtsc    intrin.h   "__rdtsc()"
    check_builtin mm_empty mmintrin.h "_mm_empty()"

    enable local_aligned_8 local_aligned_16 local_aligned_32

    # check whether EBP is available on x86
    # As 'i' is stored on the stack, this program will crash
    # if the base pointer is used to access it because the
    # base pointer is cleared in the inline assembly code.
    check_exec_crash <<EOF && enable ebp_available
volatile int i=0;
__asm__ volatile ("xorl %%ebp, %%ebp" ::: "%ebp");
return i;
EOF

    # check whether EBX is available on x86
    check_inline_asm ebx_available '""::"b"(0)' &&
        check_inline_asm ebx_available '"":::"%ebx"'

    # check whether xmm clobbers are supported
    check_inline_asm xmm_clobbers '"":::"%xmm0"'

    # check whether binutils is new enough to compile SSSE3/MMXEXT
    enabled ssse3  && check_inline_asm ssse3_inline  '"pabsw %xmm0, %xmm0"'
    enabled mmxext && check_inline_asm mmxext_inline '"pmaxub %mm0, %mm1"'

    if ! disabled_any asm mmx yasm; then
        if check_cmd $yasmexe --version; then
            enabled x86_64 && yasm_extra="-m amd64"
            yasm_debug="-g dwarf2"
        elif check_cmd nasm -v; then
            yasmexe=nasm
            yasm_debug="-g -F dwarf"
            enabled x86_64 && test "$objformat" = elf && objformat=elf64
        fi

        YASMFLAGS="-f $objformat $yasm_extra"
        enabled pic               && append YASMFLAGS "-DPIC"
        test -n "$extern_prefix"  && append YASMFLAGS "-DPREFIX"
        case "$objformat" in
            elf*) enabled debug && append YASMFLAGS $yasm_debug ;;
        esac

        check_yasm "movbe ecx, [5]" && enable yasm ||
            die "yasm/nasm not found or too old. Use --disable-yasm for a crippled build."
        check_yasm "vextracti128 xmm0, ymm0, 0"      || disable avx2_external
        check_yasm "vpmacsdd xmm0, xmm1, xmm2, xmm3" || disable xop_external
        check_yasm "vfmadd132ps ymm0, ymm1, ymm2"    || disable fma3_external
        check_yasm "vfmaddps ymm0, ymm1, ymm2, ymm3" || disable fma4_external
        check_yasm "CPU amdnop" || disable cpunop
    fi

    case "$cpu" in
        athlon*|opteron*|k8*|pentium|pentium-mmx|prescott|nocona|atom|geode)
            disable fast_clz
        ;;
    esac

fi

check_code cc arm_neon.h "int16x8_t test = vdupq_n_s16(0)" && enable intrinsics_neon

check_ldflags -Wl,--as-needed

if check_func dlopen; then
    ldl=
elif check_func dlopen -ldl; then
    ldl=-ldl
fi

if ! disabled network; then
    check_func getaddrinfo $network_extralibs
    check_func inet_aton $network_extralibs

    check_type netdb.h "struct addrinfo"
    check_type netinet/in.h "struct group_source_req" -D_BSD_SOURCE
    check_type netinet/in.h "struct ip_mreq_source" -D_BSD_SOURCE
    check_type netinet/in.h "struct ipv6_mreq" -D_DARWIN_C_SOURCE
    check_type poll.h "struct pollfd"
    check_type netinet/sctp.h "struct sctp_event_subscribe"
    check_struct "sys/types.h sys/socket.h" "struct sockaddr" sa_len
    check_type netinet/in.h "struct sockaddr_in6"
    check_type "sys/types.h sys/socket.h" "struct sockaddr_storage"
    check_type "sys/types.h sys/socket.h" socklen_t

    # Prefer arpa/inet.h over winsock2
    if check_header arpa/inet.h ; then
        check_func closesocket
    elif check_header winsock2.h ; then
        check_func_headers winsock2.h closesocket -lws2 &&
            network_extralibs="-lws2" ||
        { check_func_headers winsock2.h closesocket -lws2_32 &&
            network_extralibs="-lws2_32"; } || disable winsock2_h network
        check_func_headers ws2tcpip.h getaddrinfo $network_extralibs

        check_type ws2tcpip.h socklen_t
        check_type ws2tcpip.h "struct addrinfo"
        check_type ws2tcpip.h "struct group_source_req"
        check_type ws2tcpip.h "struct ip_mreq_source"
        check_type ws2tcpip.h "struct ipv6_mreq"
        check_type winsock2.h "struct pollfd"
        check_struct winsock2.h "struct sockaddr" sa_len
        check_type ws2tcpip.h "struct sockaddr_in6"
        check_type ws2tcpip.h "struct sockaddr_storage"
    else
        disable network
    fi
fi

check_builtin atomic_cas_ptr atomic.h "void **ptr; void *oldval, *newval; atomic_cas_ptr(ptr, oldval, newval)"
check_builtin machine_rw_barrier mbarrier.h "__machine_rw_barrier()"
check_builtin MemoryBarrier windows.h "MemoryBarrier()"
check_builtin sync_val_compare_and_swap "" "int *ptr; int oldval, newval; __sync_val_compare_and_swap(ptr, oldval, newval)"

case "$custom_allocator" in
    jemalloc)
        # jemalloc by default does not use a prefix
        require libjemalloc jemalloc/jemalloc.h malloc -ljemalloc
    ;;
    tcmalloc)
        require_pkg_config libtcmalloc gperftools/tcmalloc.h tc_malloc
        malloc_prefix=tc_
    ;;
esac

check_func_headers malloc.h _aligned_malloc     && enable aligned_malloc
check_func  ${malloc_prefix}memalign            && enable memalign
check_func  ${malloc_prefix}posix_memalign      && enable posix_memalign

check_cpp_condition unistd.h "defined(_POSIX_MONOTONIC_CLOCK)" &&
    check_func_headers time.h clock_gettime ||
        { check_lib time.h clock_gettime -lrt && LIBRT="-lrt"; }

check_func  fcntl
check_func  fork
check_func  gethrtime
check_func  getopt
check_func  getrusage
check_func  gettimeofday
check_func  gmtime_r
check_func  isatty
check_func  localtime_r
check_func  mach_absolute_time
check_func  mkstemp
check_func  mmap
check_func  mprotect
# Solaris has nanosleep in -lrt, OpenSolaris no longer needs that
check_func_headers time.h nanosleep || { check_func_headers time.h nanosleep -lrt && add_extralibs -lrt; }
check_func  sched_getaffinity
check_func  setrlimit
check_func  strerror_r
check_func  sysconf
check_func  sysctl
check_func  usleep

check_func_headers io.h setmode
check_func_headers stdlib.h getenv

check_func_headers windows.h CoTaskMemFree -lole32
check_func_headers windows.h GetProcessAffinityMask
check_func_headers windows.h GetProcessTimes
check_func_headers windows.h GetSystemTimeAsFileTime
check_func_headers windows.h LoadLibrary
check_func_headers windows.h MapViewOfFile
check_func_headers windows.h SetConsoleTextAttribute
check_func_headers windows.h Sleep
check_func_headers windows.h VirtualAlloc
check_struct windows.h "CONDITION_VARIABLE" Ptr

check_header direct.h
check_header dlfcn.h
check_header d3d11.h
check_header dxva.h
check_header dxva2api.h
check_header io.h
check_header mach/mach_time.h
check_header malloc.h
check_header poll.h
check_header sys/mman.h
check_header sys/param.h
check_header sys/resource.h
check_header sys/select.h
check_header sys/time.h
check_header sys/un.h
check_header unistd.h
check_header valgrind/valgrind.h
check_header vdpau/vdpau.h
check_header vdpau/vdpau_x11.h
check_header VideoDecodeAcceleration/VDADecoder.h
check_header windows.h
check_header X11/extensions/XvMClib.h

# it seems there are versions of clang in some distros that try to use the
# gcc headers, which explodes for stdatomic
# so we also check that atomics actually work here
check_builtin stdatomic_h stdatomic.h "atomic_int foo; atomic_store(&foo, 0)"

check_lib "windows.h shellapi.h" CommandLineToArgvW   -lshell32
check_lib "windows.h wincrypt.h" CryptGenRandom       -ladvapi32
check_lib "windows.h psapi.h"    GetProcessMemoryInfo -lpsapi

check_struct "sys/time.h sys/resource.h" "struct rusage" ru_maxrss

check_type "windows.h dxva.h" "DXVA_PicParams_HEVC" -DWINAPI_FAMILY=WINAPI_FAMILY_DESKTOP_APP -D_CRT_BUILD_DESKTOP_APP=0
check_type "windows.h d3d11.h" "ID3D11VideoDecoder"
check_type "d3d9.h dxva2api.h" DXVA2_ConfigPictureDecode -D_WIN32_WINNT=0x0602

check_type "va/va.h va/va_dec_vp8.h" "VAPictureParameterBufferVP8"
check_type "va/va.h va/va_vpp.h" "VAProcPipelineParameterBuffer"
check_type "va/va.h va/va_enc_h264.h" "VAEncPictureParameterBufferH264"
check_type "va/va.h va/va_enc_hevc.h" "VAEncPictureParameterBufferHEVC"
check_type "va/va.h va/va_enc_jpeg.h" "VAEncPictureParameterBufferJPEG"

check_type "vdpau/vdpau.h" "VdpPictureInfoHEVC"

if ! disabled w32threads && ! enabled pthreads; then
    check_func_headers "windows.h process.h" _beginthreadex &&
        enable w32threads || disable w32threads
fi

# check for some common methods of building with pthread support
# do this before the optional library checks as some of them require pthreads
if ! disabled pthreads && ! enabled w32threads; then
    enable pthreads
    if check_func pthread_join -pthread; then
        add_cflags -pthread
        add_extralibs -pthread
    elif check_func pthread_join -pthreads; then
        add_cflags -pthreads
        add_extralibs -pthreads
    elif check_func pthread_join -lpthreadGC2; then
        add_extralibs -lpthreadGC2
    elif check_lib pthread.h pthread_join -lpthread; then
        :
    elif ! check_func pthread_join; then
        disable pthreads
    fi
fi

enabled pthreads &&
    check_builtin sem_timedwait semaphore.h "sem_t *s; sem_init(s,0,0); sem_timedwait(s,0); sem_destroy(s)"

disabled  zlib || check_lib  zlib.h      zlibVersion -lz   || disable  zlib
disabled bzlib || check_lib bzlib.h BZ2_bzlibVersion -lbz2 || disable bzlib

check_lib math.h sin -lm && LIBM="-lm"

atan2f_args=2
ldexpf_args=2
powf_args=2

for func in $MATH_FUNCS; do
    eval check_mathfunc $func \${${func}_args:-1}
done

# these are off by default, so fail if requested and not available
enabled avisynth          && { check_lib "avisynth/avisynth_c.h windows.h" LoadLibrary ||
                               check_lib "avxsynth/avxsynth_c.h dlfcn.h" dlopen -ldl   ||
                               die "ERROR: LoadLibrary/dlopen not found, or avisynth header not found"; }
enabled cuda              && check_lib cuda.h cuInit -lcuda
enabled frei0r            && { check_header frei0r.h || die "ERROR: frei0r.h header not found"; }
enabled gnutls            && require_pkg_config gnutls gnutls/gnutls.h gnutls_global_init
enabled libbmd            && require_pkg_config libbmd libbmd/decklink_capture.h decklink_capture_alloc
enabled libbs2b           && require_pkg_config libbs2b bs2b.h bs2b_open
enabled libdcadec         && require libdcadec libdcadec/dca_context.h dcadec_context_create -ldcadec
enabled libfaac           && require libfaac "stdint.h faac.h" faacEncGetVersion -lfaac
enabled libfdk_aac        && require_pkg_config fdk-aac "fdk-aac/aacenc_lib.h" aacEncOpen
enabled libfontconfig     && require_pkg_config fontconfig "fontconfig/fontconfig.h" FcInit
enabled libfreetype       && require_pkg_config freetype2 "ft2build.h FT_FREETYPE_H" FT_Init_FreeType
enabled libgsm            && { for gsm_hdr in "gsm.h" "gsm/gsm.h"; do
                                   check_lib "${gsm_hdr}" gsm_create -lgsm && break;
                               done || die "ERROR: libgsm not found"; }
enabled libhdcd           && require_pkg_config libhdcd "hdcd/hdcd_simple.h" hdcd_new
enabled libilbc           && require libilbc ilbc.h WebRtcIlbcfix_InitDecode -lilbc
enabled libkvazaar        && require_pkg_config "kvazaar >= 0.8.1" kvazaar.h kvz_api_get
enabled libmfx            && require_pkg_config libmfx "mfx/mfxvideo.h" MFXInit
enabled libmp3lame        && require "libmp3lame >= 3.98.3" lame/lame.h lame_set_VBR_quality -lmp3lame
enabled libnpp            && require libnpp npp.h nppGetLibVersion -lnppi -lnppc
enabled libopencore_amrnb && require libopencore_amrnb opencore-amrnb/interf_dec.h Decoder_Interface_init -lopencore-amrnb
enabled libopencore_amrwb && require libopencore_amrwb opencore-amrwb/dec_if.h D_IF_init -lopencore-amrwb
enabled libopencv         && require_pkg_config opencv opencv/cv.h cvCreateImageHeader
enabled libopenh264       && require_pkg_config openh264 wels/codec_api.h WelsGetCodecVersion
enabled libopenjpeg       && { check_lib openjpeg.h opj_version -lopenjpeg -DOPJ_STATIC ||
                               require_pkg_config libopenjpeg1 openjpeg.h opj_version -DOPJ_STATIC; }
enabled libopus           && require_pkg_config opus opus_multistream.h opus_multistream_decoder_create
enabled libpulse          && require_pkg_config libpulse-simple pulse/simple.h pa_simple_new
enabled librtmp           && require_pkg_config librtmp librtmp/rtmp.h RTMP_Socket
enabled libschroedinger   && require_pkg_config schroedinger-1.0 schroedinger/schro.h schro_init
enabled libsnappy         && require snappy snappy-c.h snappy_compress -lsnappy
enabled libspeex          && require_pkg_config speex speex/speex.h speex_decoder_init -lspeex
enabled libtheora         && require libtheora theora/theoraenc.h th_info_init -ltheoraenc -ltheoradec -logg
enabled libtwolame        && require libtwolame twolame.h twolame_init -ltwolame
enabled libvo_aacenc      && require libvo_aacenc vo-aacenc/voAAC.h voGetAACEncAPI -lvo-aacenc
enabled libvo_amrwbenc    && require libvo_amrwbenc vo-amrwbenc/enc_if.h E_IF_init -lvo-amrwbenc
enabled libvorbis         && require libvorbis vorbis/vorbisenc.h vorbis_info_init -lvorbisenc -lvorbis -logg
enabled libvpx            && require_pkg_config "vpx >= 1.3.0" vpx/vpx_codec.h vpx_codec_version && {
    enabled libvpx_vp8_decoder && {
        check_pkg_config vpx "vpx/vpx_decoder.h vpx/vp8dx.h" vpx_codec_vp8_dx ||
            disable libvpx_vp8_decoder;
    }
    enabled libvpx_vp8_encoder && {
        check_pkg_config vpx "vpx/vpx_encoder.h vpx/vp8cx.h" vpx_codec_vp8_cx ||
            disable libvpx_vp8_encoder;
    }
    enabled libvpx_vp9_decoder && {
        check_pkg_config vpx "vpx/vpx_decoder.h vpx/vp8dx.h" vpx_codec_vp9_dx ||
            disable libvpx_vp9_decoder;
    }
    enabled libvpx_vp9_encoder && {
        check_pkg_config vpx "vpx/vpx_encoder.h vpx/vp8cx.h" vpx_codec_vp9_cx ||
            disable libvpx_vp9_encoder;
    }
    if disabled_all libvpx_vp8_decoder libvpx_vp9_decoder libvpx_vp8_encoder libvpx_vp9_encoder; then
        die "libvpx enabled but no supported decoders found"
    fi
}
enabled libwavpack        && require libwavpack wavpack/wavpack.h WavpackOpenFileOutput  -lwavpack
enabled libwebp           && require_pkg_config libwebp webp/encode.h WebPGetEncoderVersion
enabled libx264           && require_pkg_config x264 "stdint.h x264.h" x264_encoder_encode &&
                             { check_cpp_condition x264.h "X264_BUILD >= 118" ||
                               die "ERROR: libx264 version must be >= 0.118."; } &&
                             { check_cpp_condition x264.h "X264_MPEG2" &&
                               enable libx262; }
enabled libx265           && require_pkg_config x265 x265.h x265_api_get &&
                             { check_cpp_condition x265.h "X265_BUILD >= 57" ||
                               die "ERROR: libx265 version must be >= 57."; }
enabled libxavs           && require libxavs "stdint.h xavs.h" xavs_encoder_encode -lxavs
enabled libxvid           && require libxvid xvid.h xvid_global -lxvidcore
enabled mmal              && { check_lib interface/mmal/mmal.h mmal_port_connect -lmmal_core -lmmal_util -lmmal_vc_client -lbcm_host ||
                                { ! enabled cross_compile && {
                                    add_cflags -isystem/opt/vc/include/ -isystem/opt/vc/include/interface/vmcs_host/linux -isystem/opt/vc/include/interface/vcos/pthreads -fgnu89-inline ;
                                    add_extralibs -L/opt/vc/lib/ -lmmal_core -lmmal_util -lmmal_vc_client -lbcm_host ;
                                    check_lib interface/mmal/mmal.h mmal_port_connect ; }
                                check_lib interface/mmal/mmal.h mmal_port_connect ; } ||
                               die "ERROR: mmal not found"; }
enabled mmal && check_func_headers interface/mmal/mmal.h "MMAL_PARAMETER_VIDEO_MAX_NUM_CALLBACKS"
enabled omx_rpi && enable omx
enabled omx               && { check_header OMX_Core.h ||
                                { ! enabled cross_compile && enabled omx_rpi && {
                                    add_cflags -isystem/opt/vc/include/IL ; }
                                check_header OMX_Core.h ; } ||
                               die "ERROR: OpenMAX IL headers not found"; }
enabled openssl           && { { check_pkg_config openssl openssl/ssl.h OPENSSL_init_ssl ||
                                 check_pkg_config openssl openssl/ssl.h SSL_library_init; } && {
                               add_cflags $openssl_cflags && add_extralibs $openssl_libs; }||
                               check_lib openssl/ssl.h SSL_library_init -lssl -lcrypto ||
                               check_lib openssl/ssl.h SSL_library_init -lssl32 -leay32 ||
                               check_lib openssl/ssl.h SSL_library_init -lssl -lcrypto -lws2_32 -lgdi32 ||
                               die "ERROR: openssl not found"; }

if enabled gnutls; then
    { check_lib gmp.h mpz_export -lgmp && enable gmp; } ||
    { check_lib gcrypt.h gcry_mpi_new -lgcrypt && enable gcrypt; }
fi

# libdc1394 check
if enabled libdc1394; then
    { require_pkg_config libdc1394-2 dc1394/dc1394.h dc1394_new &&
        enable libdc1394_2; } ||
    { check_lib libdc1394/dc1394_control.h dc1394_create_handle -ldc1394_control -lraw1394 &&
        enable libdc1394_1; } ||
    die "ERROR: No version of libdc1394 found "
fi

if enabled nvenc; then
    check_header nvEncodeAPI.h || die "ERROR: nvEncodeAPI.h not found."
    check_cpp_condition nvEncodeAPI.h "NVENCAPI_MAJOR_VERSION >= 6" ||
        die "ERROR: NVENC API version 5 or older is not supported"
fi

if check_pkg_config sdl SDL_events.h SDL_PollEvent; then
    check_cpp_condition SDL.h "(SDL_MAJOR_VERSION<<16 | SDL_MINOR_VERSION<<8 | SDL_PATCHLEVEL) >= 0x010201" $sdl_cflags &&
    check_cpp_condition SDL.h "(SDL_MAJOR_VERSION<<16 | SDL_MINOR_VERSION<<8 | SDL_PATCHLEVEL) < 0x010300" $sdl_cflags &&
    enable sdl
fi

! disabled pod2man   && check_cmd pod2man --help     && enable pod2man   || disable pod2man
! disabled texi2html && check_cmd texi2html -version && enable texi2html || disable texi2html

check_header linux/fb.h
check_header linux/videodev2.h
check_struct linux/videodev2.h "struct v4l2_frmivalenum" discrete

check_header AVFoundation/AVFoundation.h &&
    check_objcflags -fobjc-arc &&
    add_extralibs -framework Foundation -framework AVFoundation -framework CoreVideo -framework CoreMedia ||
    disable AVFoundation_AVFoundation_h

check_header sys/videoio.h

check_func_headers "windows.h vfw.h" capCreateCaptureWindow "$vfwcap_indev_extralibs"
# check that WM_CAP_DRIVER_CONNECT is defined to the proper value
# w32api 3.12 had it defined wrong
check_cpp_condition vfw.h "WM_CAP_DRIVER_CONNECT > WM_USER" && enable vfwcap_defines

# check for ioctl_meteor.h, ioctl_bt848.h and alternatives
{ check_header dev/bktr/ioctl_meteor.h &&
  check_header dev/bktr/ioctl_bt848.h; } ||
{ check_header machine/ioctl_meteor.h &&
  check_header machine/ioctl_bt848.h; } ||
{ check_header dev/video/meteor/ioctl_meteor.h &&
  check_header dev/video/bktr/ioctl_bt848.h; } ||
check_header dev/ic/bt8xx.h

check_header sndio.h
check_header sys/soundcard.h
check_header soundcard.h

enabled_any alsa_indev alsa_outdev &&
    check_lib alsa/asoundlib.h snd_pcm_htimestamp -lasound

enabled jack_indev && check_lib jack/jack.h jack_client_open -ljack &&
    check_func jack_port_get_latency_range -ljack

enabled_any sndio_indev sndio_outdev && check_lib sndio.h sio_open -lsndio

if enabled libcdio; then
    check_lib "cdio/cdda.h cdio/paranoia.h" cdio_cddap_open -lcdio_paranoia -lcdio_cdda -lcdio ||
    check_lib "cdio/paranoia/cdda.h cdio/paranoia/paranoia.h" cdio_cddap_open -lcdio_paranoia -lcdio_cdda -lcdio ||
    die "ERROR: No usable libcdio/cdparanoia found"
fi

if enabled libxcb; then
    check_pkg_config xcb-shape xcb/shape.h xcb_shape_rectangles || {
        enabled libxcb && die "ERROR: libxcb not found";
    } && enable libxcb

    disabled libxcb_shm ||
        check_pkg_config xcb-shm xcb/shm.h xcb_shm_attach || {
            enabled libxcb_shm && die "ERROR: libxcb_shm not found";
        } && check_header sys/shm.h && enable libxcb_shm

    disabled libxcb_xfixes ||
        check_pkg_config xcb-xfixes xcb/xfixes.h xcb_xfixes_get_cursor_image || {
            enabled libxcb_xfixes && die "ERROR: libxcb_xfixes not found";
        } && enable libxcb_xfixes

    add_cflags "$xcb_shape_cflags $xcb_event_cflags $xcb_shm_cflags $xcb_xfixes_cflags"
    add_extralibs "$xcb_shape_libs $xcb_event_libs $xcb_shm_libs $xcb_xfixes_libs"
fi

enabled vaapi && require vaapi va/va.h vaInitialize -lva

enabled vaapi &&
    check_code cc "va/va.h" "vaCreateSurfaces(0, 0, 0, 0, 0, 0, 0, 0)" ||
    disable vaapi

enabled vaapi &&
    check_lib "va/va.h va/va_drm.h" vaGetDisplayDRM -lva -lva-drm &&
    enable vaapi_drm

enabled vdpau &&
    check_cpp_condition vdpau/vdpau.h "defined VDP_DECODER_PROFILE_MPEG4_PART2_ASP" ||
    disable vdpau

enabled_any vaapi vdpau && check_lib X11/Xlib.h XOpenDisplay -lX11 && enable xlib

enabled vaapi && enabled xlib &&
    check_lib "va/va.h va/va_x11.h" vaGetDisplay -lva -lva-x11 &&
    enable vaapi_x11

enabled vdpau && enabled xlib &&
    check_lib "vdpau/vdpau.h vdpau/vdpau_x11.h" vdp_device_create_x11 -lvdpau &&
    enable vdpau_x11

enabled debug && add_cflags -g"$debuglevel" && add_asflags -g"$debuglevel"

# add some useful compiler flags if supported
check_cflags -Wdeclaration-after-statement
check_cflags -Wall
check_cflags -Wdisabled-optimization
check_cflags -Wpointer-arith
check_cflags -Wredundant-decls
check_cflags -Wwrite-strings
check_cflags -Wtype-limits
check_cflags -Wundef
check_cflags -Wmissing-prototypes
check_cflags -Wstrict-prototypes
enabled extra_warnings && check_cflags -Winline
enabled extra_warnings && check_cflags -Wcast-qual

check_disable_warning(){
    warning_flag=-W${1#-Wno-}
    test_cflags $warning_flag && add_cflags $1
}

check_disable_warning -Wno-parentheses
check_disable_warning -Wno-switch
check_disable_warning -Wno-format-zero-length
check_disable_warning -Wno-pointer-sign

# add some linker flags
check_ldflags -Wl,--warn-common
check_ldflags -Wl,-rpath-link=libswscale:libavfilter:libavdevice:libavformat:libavcodec:libavutil:libavresample
enabled rpath && add_ldexeflags -Wl,-rpath,$libdir
test_ldflags -Wl,-Bsymbolic && append SHFLAGS -Wl,-Bsymbolic

# add some strip flags
# -wN '..@*' is more selective than -x, but not available everywhere.
check_stripflags -wN \'..@*\' || check_stripflags -x || strip='true'

enabled neon_clobber_test &&
    check_ldflags -Wl,--wrap,avcodec_open2              \
                  -Wl,--wrap,avcodec_decode_audio4      \
                  -Wl,--wrap,avcodec_decode_video2      \
                  -Wl,--wrap,avcodec_decode_subtitle2   \
                  -Wl,--wrap,avcodec_encode_audio2      \
                  -Wl,--wrap,avcodec_encode_video2      \
                  -Wl,--wrap,avcodec_encode_subtitle    \
                  -Wl,--wrap,avcodec_send_packet        \
                  -Wl,--wrap,avcodec_receive_packet     \
                  -Wl,--wrap,avcodec_send_frame         \
                  -Wl,--wrap,avcodec_receive_frame      \
                  -Wl,--wrap,avresample_convert ||
    disable neon_clobber_test

enabled xmm_clobber_test &&
    check_ldflags -Wl,--wrap,avcodec_open2              \
                  -Wl,--wrap,avcodec_decode_audio4      \
                  -Wl,--wrap,avcodec_decode_video2      \
                  -Wl,--wrap,avcodec_decode_subtitle2   \
                  -Wl,--wrap,avcodec_encode_audio2      \
                  -Wl,--wrap,avcodec_encode_video2      \
                  -Wl,--wrap,avcodec_encode_subtitle    \
                  -Wl,--wrap,avcodec_send_packet        \
                  -Wl,--wrap,avcodec_receive_packet     \
                  -Wl,--wrap,avcodec_send_frame         \
                  -Wl,--wrap,avcodec_receive_frame      \
                  -Wl,--wrap,avresample_convert         \
                  -Wl,--wrap,sws_scale ||
    disable xmm_clobber_test

check_ld <<EOF && enable proper_dce
extern const int array[512];
static inline int func(void) { return array[0]; }
int main(void) { return 0; }
EOF

if enabled proper_dce; then
    echo "X { local: *; };" > $TMPV
    if test_ldflags -Wl,${version_script},$TMPV; then
        append SHFLAGS '-Wl,${version_script},\$(SUBDIR)lib\$(NAME).ver'
        check_cc <<EOF && enable symver_asm_label
void ff_foo(void) __asm__ ("av_foo@VERSION");
void ff_foo(void) { ${inline_asm+__asm__($quotes);} }
EOF
        check_cc <<EOF && enable symver_gnu_asm
__asm__(".symver ff_foo,av_foo@VERSION");
void ff_foo(void) {}
EOF
    fi
fi

if [ -z "$optflags" ]; then
    if enabled small; then
        optflags=$cflags_size
    elif enabled optimizations; then
        optflags=$cflags_speed
    else
        optflags=$cflags_noopt
    fi
fi

check_optflags(){
    check_cflags "$@"
    enabled lto && check_ldflags "$@"
}


if enabled lto; then
    test "$cc_type" != "$ld_type" && die "LTO requires same compiler and linker"
    check_cflags  -flto
    check_ldflags -flto $cpuflags
fi

check_optflags $optflags
check_optflags -fno-math-errno
check_optflags -fno-signed-zeros

if enabled icc; then
    # Just warnings, no remarks
    check_cflags -w1
    # -wd: Disable following warnings
    # 144, 167, 556: -Wno-pointer-sign
    # 1292: attribute "foo" ignored
    # 1419: external declaration in primary source file
    # 10006: ignoring unknown option -fno-signed-zeros
    # 10148: ignoring unknown option -Wno-parentheses
    # 10156: ignoring option '-W'; no argument required
    check_cflags -wd144,167,556,1292,1419,10006,10148,10156
    # 11030: Warning unknown option --as-needed
    # 10156: ignoring option '-export'; no argument required
    check_ldflags -wd10156,11030
    # icc 11.0 and 11.1 work with ebp_available, but don't pass the test
    enable ebp_available
    if enabled x86_32; then
        icc_version=$($cc -dumpversion)
        test ${icc_version%%.*} -ge 11 &&
            check_cflags -falign-stack=maintain-16-byte ||
            disable aligned_stack
    fi
elif enabled ccc; then
    # disable some annoying warnings
    add_cflags -msg_disable bitnotint
    add_cflags -msg_disable mixfuncvoid
    add_cflags -msg_disable nonstandcast
    add_cflags -msg_disable unsupieee
elif enabled gcc; then
    check_optflags -fno-tree-vectorize
    check_cflags -Werror=implicit-function-declaration
    check_cflags -Werror=missing-prototypes
    check_cflags -Werror=return-type
    check_cflags -Werror=declaration-after-statement
    check_cflags -Werror=vla
    check_cflags -Werror=format-security
    check_cflags -fdiagnostics-color=auto
    enabled extra_warnings || check_disable_warning -Wno-maybe-uninitialized
elif enabled llvm_gcc; then
    check_cflags -mllvm -stack-alignment=16
elif enabled clang; then
    check_cflags -mllvm -stack-alignment=16
    check_cflags -Qunused-arguments
    check_cflags -Werror=implicit-function-declaration
    check_cflags -Werror=missing-prototypes
    check_cflags -Werror=return-type
elif enabled cparser; then
    add_cflags -Wno-missing-variable-declarations
    add_cflags -Wno-empty-statement
elif enabled armcc; then
    add_cflags -W${armcc_opt},--diag_suppress=4343 # hardfp compat
    add_cflags -W${armcc_opt},--diag_suppress=3036 # using . as system include dir
    # 2523: use of inline assembly is deprecated
    add_cflags -W${armcc_opt},--diag_suppress=2523
    add_cflags -W${armcc_opt},--diag_suppress=1207
    add_cflags -W${armcc_opt},--diag_suppress=1293 # assignment in condition
    add_cflags -W${armcc_opt},--diag_suppress=3343 # hardfp compat
    add_cflags -W${armcc_opt},--diag_suppress=167  # pointer sign
    add_cflags -W${armcc_opt},--diag_suppress=513  # pointer sign
elif enabled tms470; then
    add_cflags -pds=824 -pds=837
    disable inline_asm
elif enabled pathscale; then
    add_cflags -fstrict-overflow -OPT:wrap_around_unsafe_opt=OFF
elif enabled_any msvc icl; then
    enabled x86_32 && disable aligned_stack
    enabled_all x86_32 debug && add_cflags -Oy-
    enabled debug && add_ldflags -debug
    enable pragma_deprecated
    if enabled icl; then
        # -Qansi-alias is basically -fstrict-aliasing, but does not work
        # (correctly) on icl 13.x.
        check_cpp_condition "windows.h" "__ICL < 1300 || __ICL >= 1400" &&
            add_cflags -Qansi-alias
        # icl will pass the inline asm tests but inline asm is currently
        # not supported (build will fail)
        disable inline_asm
    fi
    # msvcrt10 x64 incorrectly enables log2, only msvcrt12 (MSVC 2013) onwards actually has log2.
    check_cpp_condition crtversion.h "_VC_CRT_MAJOR_VERSION >= 12" || disable log2
    # The CRT headers contain __declspec(restrict) in a few places, but if redefining
    # restrict, this might break. MSVC 2010 and 2012 fail with __declspec(__restrict)
    # (as it ends up if the restrict redefine is done before including stdlib.h), while
    # MSVC 2013 and newer can handle it fine.
    # If this declspec fails, force including stdlib.h before the restrict redefinition
    # happens in config.h.
    if [ $_restrict != restrict ]; then
        check_cc <<EOF || add_cflags -FIstdlib.h
__declspec($_restrict) void* foo(int);
EOF
    fi
fi

for pfx in "" host_; do
    varname=${pfx%_}cc_type
    eval "type=\$$varname"
    if [ $type = "msvc" ]; then
        check_${pfx}cc <<EOF || add_${pfx}cflags -Dinline=__inline
static inline int foo(int a) { return a; }
EOF
    fi
done

case $as_type in
    clang)
        add_asflags -Qunused-arguments
    ;;
esac

case $ld_type in
    clang)
        check_ldflags -Qunused-arguments
    ;;
esac

case $target_os in
    osf1)
        enabled ccc && add_ldflags '-Wl,-expect_unresolved,*'
    ;;
    plan9)
        add_cppflags -Dmain=plan9_main
    ;;
esac

enabled asm || { arch=c; disable $ARCH_LIST $ARCH_EXT_LIST; }

check_deps $CONFIG_LIST       \
           $CONFIG_EXTRA      \
           $HAVE_LIST         \
           $ALL_COMPONENTS    \

enabled_all dxva2 CoTaskMemFree &&
    prepend avconv_libs $($ldflags_filter "-lole32") &&
    enable dxva2_lib

map 'enabled $v && intrinsics=${v#intrinsics_}' $INTRINSICS_LIST

for thread in $THREADS_LIST; do
    if enabled $thread; then
        test -n "$thread_type" &&
            die "ERROR: Only one thread type must be selected." ||
            thread_type="$thread"
    fi
done

if disabled stdatomic_h; then
    if enabled atomics_gcc; then
        add_cppflags '-I\$(SRC_PATH)/compat/atomics/gcc'
    elif enabled atomics_win32; then
        add_cppflags '-I\$(SRC_PATH)/compat/atomics/win32'
    elif enabled atomics_suncc; then
        add_cppflags '-I\$(SRC_PATH)/compat/atomics/suncc'
    elif enabled pthreads; then
        add_compat atomics/pthread/stdatomic.o
        add_cppflags '-I\$(SRC_PATH)/compat/atomics/pthread'
    else
        enabled threads && die "Threading is enabled, but no atomics are available"
        add_cppflags '-I\$(SRC_PATH)/compat/atomics/dummy'
    fi
fi

enabled zlib && add_cppflags -DZLIB_CONST

# conditional library dependencies, in linking order
enabled movie_filter    && prepend avfilter_deps "avformat avcodec"
enabled resample_filter && prepend avfilter_deps "avresample"
enabled scale_filter    && prepend avfilter_deps "swscale"

enabled opus_decoder    && prepend avcodec_deps "avresample"

expand_deps(){
    lib_deps=${1}_deps
    eval "deps=\$$lib_deps"
    append $lib_deps $(map 'eval echo \$${v}_deps' $deps)
    unique $lib_deps
}

map 'expand_deps $v' $LIBRARY_LIST

if test "$quiet" != "yes"; then

echo "install prefix            $prefix"
echo "source path               $source_path"
echo "C compiler                $cc"
echo "C library                 $libc_type"
if test "$host_cc" != "$cc"; then
    echo "host C compiler           $host_cc"
    echo "host C library            $host_libc_type"
fi
echo "ARCH                      $arch ($cpu)"
if test "$build_suffix" != ""; then
    echo "build suffix              $build_suffix"
fi
if test "$extra_version" != ""; then
    echo "version string suffix     $extra_version"
fi
echo "big-endian                ${bigendian-no}"
echo "runtime cpu detection     ${runtime_cpudetect-no}"
if enabled x86; then
    echo "${yasmexe}                      ${yasm-no}"
    echo "MMX enabled               ${mmx-no}"
    echo "MMXEXT enabled            ${mmxext-no}"
    echo "3DNow! enabled            ${amd3dnow-no}"
    echo "3DNow! extended enabled   ${amd3dnowext-no}"
    echo "SSE enabled               ${sse-no}"
    echo "SSSE3 enabled             ${ssse3-no}"
    echo "AVX enabled               ${avx-no}"
    echo "XOP enabled               ${xop-no}"
    echo "FMA3 enabled              ${fma3-no}"
    echo "FMA4 enabled              ${fma4-no}"
    echo "i686 features enabled     ${i686-no}"
    echo "CMOV is fast              ${fast_cmov-no}"
    echo "EBX available             ${ebx_available-no}"
    echo "EBP available             ${ebp_available-no}"
fi
if enabled aarch64; then
    echo "NEON enabled              ${neon-no}"
    echo "VFP enabled               ${vfp-no}"
fi
if enabled arm; then
    echo "ARMv5TE enabled           ${armv5te-no}"
    echo "ARMv6 enabled             ${armv6-no}"
    echo "ARMv6T2 enabled           ${armv6t2-no}"
    echo "VFP enabled               ${vfp-no}"
    echo "NEON enabled              ${neon-no}"
fi
if enabled ppc; then
    echo "AltiVec enabled           ${altivec-no}"
    echo "VSX enabled               ${vsx-no}"
    echo "POWER8 enabled            ${power8-no}"
    echo "PPC 4xx optimizations     ${ppc4xx-no}"
    echo "dcbzl available           ${dcbzl-no}"
fi
echo "debug symbols             ${debug-no}"
echo "optimize for size         ${small-no}"
echo "optimizations             ${optimizations-no}"
echo "static                    ${static-no}"
echo "shared                    ${shared-no}"
echo "network support           ${network-no}"
echo "threading support         ${thread_type-no}"
echo "safe bitstream reader     ${safe_bitstream_reader-no}"
test -n "$random_seed" &&
    echo "random seed               ${random_seed}"
echo

echo "External libraries:"
print_enabled '' $EXTERNAL_LIBRARY_LIST | print_3_columns
echo
echo "External libraries providing hardware acceleration:"
print_enabled '' $HWACCEL_LIBRARY_LIST | print_3_columns
echo

echo "Libraries:"
print_enabled '' $LIBRARY_LIST | print_3_columns
echo

echo "Programs:"
print_enabled '' $PROGRAM_LIST | print_3_columns
echo

for type in decoder encoder hwaccel parser demuxer muxer protocol filter bsf indev outdev; do
    echo "Enabled ${type}s:"
    eval list=\$$(toupper $type)_LIST
    print_enabled '_*' $list | print_3_columns
    echo
done

license="LGPL version 2.1 or later"
if enabled nonfree; then
    license="nonfree and unredistributable"
elif enabled gplv3; then
    license="GPL version 3 or later"
elif enabled lgplv3; then
    license="LGPL version 3 or later"
elif enabled gpl; then
    license="GPL version 2 or later"
fi

echo "License: $license"

echo "Creating configuration files ..."

fi # test "$quiet" != "yes"

test -e Makefile || echo "include $source_path/Makefile" > Makefile

config_files="$TMPH config.mak"

cat > config.mak <<EOF
# Automatically generated by configure - do not modify!
LIBAV_CONFIGURATION=$LIBAV_CONFIGURATION
prefix=$prefix
LIBDIR=\$(DESTDIR)$libdir
SHLIBDIR=\$(DESTDIR)$shlibdir
INCDIR=\$(DESTDIR)$incdir
BINDIR=\$(DESTDIR)$bindir
DATADIR=\$(DESTDIR)$datadir
DOCDIR=\$(DESTDIR)$docdir
MANDIR=\$(DESTDIR)$mandir
SRC_PATH=$source_path
CC_IDENT=$cc_ident
ARCH=$arch
INTRINSICS=$intrinsics
CC=$cc
OBJCC=$cc
AS=$as
OBJCC=$objcc
LD=$ld
DEPCC=$dep_cc
DEPCCFLAGS=$DEPCCFLAGS \$(CPPFLAGS)
DEPAS=$as
DEPASFLAGS=$DEPASFLAGS \$(CPPFLAGS)
YASM=$yasmexe
DEPYASM=$yasmexe
AR=$ar
ARFLAGS=$arflags
AR_O=$ar_o
RANLIB=$ranlib
STRIP=$strip
LN_S=$ln_s
CPPFLAGS=$CPPFLAGS
CFLAGS=$CFLAGS
OBJCFLAGS=$OBJCFLAGS
ASFLAGS=$ASFLAGS
AS_C=$AS_C
AS_O=$AS_O
OBJCC_C=$OBJCC_C
OBJCC_E=$OBJCC_E
OBJCC_O=$OBJCC_O
CC_C=$CC_C
CC_E=$CC_E
CC_O=$CC_O
LD_O=$LD_O
LD_LIB=$LD_LIB
LD_PATH=$LD_PATH
DLLTOOL=$dlltool
LDFLAGS=$LDFLAGS
LDEXEFLAGS=$LDEXEFLAGS
SHFLAGS=$(echo $($ldflags_filter $SHFLAGS))
STRIPFLAGS=$STRIPFLAGS
YASMFLAGS=$YASMFLAGS
BUILDSUF=$build_suffix
FULLNAME=$FULLNAME
LIBPREF=$LIBPREF
LIBSUF=$LIBSUF
LIBNAME=$LIBNAME
SLIBPREF=$SLIBPREF
SLIBSUF=$SLIBSUF
EXESUF=$EXESUF
EXTRA_VERSION=$extra_version
CCDEP=$CCDEP
CCDEP_FLAGS=$CCDEP_FLAGS
ASDEP=$ASDEP
ASDEP_FLAGS=$ASDEP_FLAGS
CC_DEPFLAGS=$CC_DEPFLAGS
AS_DEPFLAGS=$AS_DEPFLAGS
HOSTCC=$host_cc
HOSTLD=$host_ld
HOSTCFLAGS=$host_cflags
HOSTCPPFLAGS=$host_cppflags
HOSTEXESUF=$HOSTEXESUF
HOSTLDFLAGS=$host_ldflags
HOSTLIBS=$host_libs
DEPHOSTCC=$host_cc
DEPHOSTCCFLAGS=$DEPHOSTCCFLAGS \$(HOSTCCFLAGS)
HOSTCCDEP=$HOSTCCDEP
HOSTCCDEP_FLAGS=$HOSTCCDEP_FLAGS
HOSTCC_DEPFLAGS=$HOSTCC_DEPFLAGS
HOSTCC_C=$HOSTCC_C
HOSTCC_O=$HOSTCC_O
HOSTLD_O=$HOSTLD_O
TARGET_EXEC=$target_exec $target_exec_args
TARGET_PATH=$target_path
TARGET_SAMPLES=${target_samples:-\$(SAMPLES)}
CFLAGS-avplay=$sdl_cflags
ZLIB=$($ldflags_filter -lz)
LIB_INSTALL_EXTRA_CMD=$LIB_INSTALL_EXTRA_CMD
EXTRALIBS=$extralibs
COMPAT_OBJS=$compat_objs
EXEOBJS=$exeobjs
INSTALL=install
LIBTARGET=${LIBTARGET}
SLIBNAME=${SLIBNAME}
SLIBNAME_WITH_VERSION=${SLIBNAME_WITH_VERSION}
SLIBNAME_WITH_MAJOR=${SLIBNAME_WITH_MAJOR}
SLIB_CREATE_DEF_CMD=${SLIB_CREATE_DEF_CMD}
SLIB_EXTRA_CMD=${SLIB_EXTRA_CMD}
SLIB_INSTALL_NAME=${SLIB_INSTALL_NAME}
SLIB_INSTALL_LINKS=${SLIB_INSTALL_LINKS}
SLIB_INSTALL_EXTRA_LIB=${SLIB_INSTALL_EXTRA_LIB}
SLIB_INSTALL_EXTRA_SHLIB=${SLIB_INSTALL_EXTRA_SHLIB}
VERSION_SCRIPT_POSTPROCESS_CMD=${VERSION_SCRIPT_POSTPROCESS_CMD}
SAMPLES:=${samples:-\$(LIBAV_SAMPLES)}
EOF

get_version(){
    lcname=lib${1}
    name=$(toupper $lcname)
    file=$source_path/$lcname/version.h
    eval $(awk "/#define ${name}_VERSION_M/ { print \$2 \"=\" \$3 }" "$file")
    eval ${name}_VERSION=\$${name}_VERSION_MAJOR.\$${name}_VERSION_MINOR.\$${name}_VERSION_MICRO
    eval echo "${lcname}_VERSION=\$${name}_VERSION" >> config.mak
    eval echo "${lcname}_VERSION_MAJOR=\$${name}_VERSION_MAJOR" >> config.mak
    eval echo "${lcname}_VERSION_MINOR=\$${name}_VERSION_MINOR" >> config.mak
}

map 'get_version $v' $LIBRARY_LIST

map 'eval echo "${v}_FFLIBS=\$${v}_deps" >> config.mak' $LIBRARY_LIST

print_program_libs(){
    eval "program_libs=\$${1}_libs"
    eval echo "LIBS-${1}=${program_libs}" >> config.mak
}

map 'print_program_libs $v' $PROGRAM_LIST

cat > $TMPH <<EOF
/* Automatically generated by configure - do not modify! */
#ifndef LIBAV_CONFIG_H
#define LIBAV_CONFIG_H
#define LIBAV_CONFIGURATION "$(c_escape $LIBAV_CONFIGURATION)"
#define LIBAV_LICENSE "$(c_escape $license)"
#define AVCONV_DATADIR "$(eval c_escape $datadir)"
#define CC_IDENT "$(c_escape ${cc_ident:-Unknown compiler})"
#define restrict $_restrict
#define EXTERN_PREFIX "${extern_prefix}"
#define EXTERN_ASM ${extern_prefix}
#define SLIBSUF "$SLIBSUF"
EOF

test -n "$malloc_prefix" &&
    echo "#define MALLOC_PREFIX $malloc_prefix" >>$TMPH

if enabled yasm; then
    append config_files $TMPASM
    printf '' >$TMPASM
fi

enabled getenv || echo "#define getenv(x) NULL" >> $TMPH

print_config ARCH_   "$config_files" $ARCH_LIST
print_config HAVE_   "$config_files" $HAVE_LIST
print_config CONFIG_ "$config_files" $CONFIG_LIST       \
                                     $CONFIG_EXTRA      \
                                     $ALL_COMPONENTS    \

echo "#endif /* LIBAV_CONFIG_H */" >> $TMPH

# Do not overwrite an unchanged config.h to avoid superfluous rebuilds.
cp_if_changed $TMPH config.h
touch .config

enabled yasm && cp_if_changed $TMPASM config.asm

cat > $TMPH <<EOF
/* Generated by ffconf */
#ifndef AVUTIL_AVCONFIG_H
#define AVUTIL_AVCONFIG_H
EOF

print_config AV_HAVE_ $TMPH $HAVE_LIST_PUB

echo "#endif /* AVUTIL_AVCONFIG_H */" >> $TMPH

cp_if_changed $TMPH libavutil/avconfig.h

# generate the lists of enabled components
print_enabled_components(){
    file=$1
    struct_name=$2
    name=$3
    shift 3
    echo "static const $struct_name *$name[] = {" > $TMPH
    for c in $*; do
        enabled $c && printf "    &ff_%s,\n" $c >> $TMPH
    done
    echo "    NULL };" >> $TMPH
    cp_if_changed $TMPH $file
}

print_enabled_components libavcodec/bsf_list.c AVBitStreamFilter bitstream_filters $BSF_LIST
print_enabled_components libavformat/protocol_list.c URLProtocol url_protocols $PROTOCOL_LIST

test -n "$WARNINGS" && printf "\n$WARNINGS"

# build pkg-config files

lib_version(){
    eval printf "\"lib${1} >= \$LIB$(toupper ${1})_VERSION, \""
}

pkgconfig_generate(){
    name=$1
    shortname=${name#lib}${build_suffix}
    comment=$2
    version=$3
    libs=$4
    requires=$(map 'lib_version $v' $(eval echo \$${name#lib}_deps))
    requires=${requires%, }
    enabled ${name#lib} || return 0
    mkdir -p $name
    cat <<EOF > $name/$name.pc
prefix=$prefix
exec_prefix=\${prefix}
libdir=$libdir
includedir=$incdir

Name: $name
Description: $comment
Version: $version
Requires: $(enabled shared || echo $requires)
Requires.private: $(enabled shared && echo $requires)
Conflicts:
Libs: -L\${libdir} -l${shortname} $(enabled shared || echo $libs)
Libs.private: $(enabled shared && echo $libs)
Cflags: -I\${includedir}
EOF
    cat <<EOF > $name/$name-uninstalled.pc
prefix=
exec_prefix=
libdir=\${pcfiledir}
includedir=${source_path}

Name: $name
Description: $comment
Version: $version
Requires: $requires
Conflicts:
Libs: \${libdir}/${LIBPREF}${shortname}${LIBSUF} $libs
Cflags: -I\${includedir}
EOF
}

pkgconfig_generate libavutil     "Libav utility library"          "$LIBAVUTIL_VERSION"     "$LIBRT $LIBM"
pkgconfig_generate libavcodec    "Libav codec library"            "$LIBAVCODEC_VERSION"    "$extralibs"
pkgconfig_generate libavformat   "Libav container format library" "$LIBAVFORMAT_VERSION"   "$extralibs"
pkgconfig_generate libavdevice   "Libav device handling library"  "$LIBAVDEVICE_VERSION"   "$extralibs"
pkgconfig_generate libavfilter   "Libav video filtering library"  "$LIBAVFILTER_VERSION"   "$extralibs"
pkgconfig_generate libavresample "Libav audio resampling library" "$LIBAVRESAMPLE_VERSION" "$LIBM"
pkgconfig_generate libswscale    "Libav image rescaling library"  "$LIBSWSCALE_VERSION"    "$LIBM"<|MERGE_RESOLUTION|>--- conflicted
+++ resolved
@@ -1271,11 +1271,7 @@
     frei0r
     gnutls
     libbs2b
-<<<<<<< HEAD
     libbmd
-    libcdio
-=======
->>>>>>> 6a1ea4ec
     libdc1394
     libdcadec
     libfontconfig
