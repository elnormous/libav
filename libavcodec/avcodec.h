/*
 * copyright (c) 2001 Fabrice Bellard
 *
 * This file is part of Libav.
 *
 * Libav is free software; you can redistribute it and/or
 * modify it under the terms of the GNU Lesser General Public
 * License as published by the Free Software Foundation; either
 * version 2.1 of the License, or (at your option) any later version.
 *
 * Libav is distributed in the hope that it will be useful,
 * but WITHOUT ANY WARRANTY; without even the implied warranty of
 * MERCHANTABILITY or FITNESS FOR A PARTICULAR PURPOSE.  See the GNU
 * Lesser General Public License for more details.
 *
 * You should have received a copy of the GNU Lesser General Public
 * License along with Libav; if not, write to the Free Software
 * Foundation, Inc., 51 Franklin Street, Fifth Floor, Boston, MA 02110-1301 USA
 */

#ifndef AVCODEC_AVCODEC_H
#define AVCODEC_AVCODEC_H

/**
 * @file
 * @ingroup libavc
 * Libavcodec external API header
 */

#include <errno.h>
#include "libavutil/samplefmt.h"
#include "libavutil/attributes.h"
#include "libavutil/avutil.h"
#include "libavutil/buffer.h"
#include "libavutil/cpu.h"
#include "libavutil/dict.h"
#include "libavutil/frame.h"
#include "libavutil/log.h"
#include "libavutil/pixfmt.h"
#include "libavutil/rational.h"

#include "version.h"

#if FF_API_FAST_MALLOC
// to provide fast_*alloc
#include "libavutil/mem.h"
#endif

/**
 * @defgroup libavc Encoding/Decoding Library
 * @{
 *
 * @defgroup lavc_decoding Decoding
 * @{
 * @}
 *
 * @defgroup lavc_encoding Encoding
 * @{
 * @}
 *
 * @defgroup lavc_codec Codecs
 * @{
 * @defgroup lavc_codec_native Native Codecs
 * @{
 * @}
 * @defgroup lavc_codec_wrappers External library wrappers
 * @{
 * @}
 * @defgroup lavc_codec_hwaccel Hardware Accelerators bridge
 * @{
 * @}
 * @}
 * @defgroup lavc_internal Internal
 * @{
 * @}
 * @}
 */

/**
 * @ingroup libavc
 * @defgroup lavc_encdec send/receive encoding and decoding API overview
 * @{
 *
 * The avcodec_send_packet()/avcodec_receive_frame()/avcodec_send_frame()/
 * avcodec_receive_packet() functions provide an encode/decode API, which
 * decouples input and output.
 *
 * The API is very similar for encoding/decoding and audio/video, and works as
 * follows:
 * - Set up and open the AVCodecContext as usual.
 * - Send valid input:
 *   - For decoding, call avcodec_send_packet() to give the decoder raw
 *     compressed data in an AVPacket.
 *   - For encoding, call avcodec_send_frame() to give the decoder an AVFrame
 *     containing uncompressed audio or video.
 *   In both cases, it is recommended that AVPackets and AVFrames are
 *   refcounted, or libavcodec might have to copy the input data. (libavformat
 *   always returns refcounted AVPackets, and av_frame_get_buffer() allocates
 *   refcounted AVFrames.)
 * - Receive output in a loop. Periodically call one of the avcodec_receive_*()
 *   functions and process their output:
 *   - For decoding, call avcodec_receive_frame(). On success, it will return
 *     an AVFrame containing uncompressed audio or video data.
 *   - For encoding, call avcodec_receive_packet(). On success, it will return
 *     an AVPacket with a compressed frame.
 *   Repeat this call until it returns AVERROR(EAGAIN) or an error. The
 *   AVERROR(EAGAIN) return value means that new input data is required to
 *   return new output. In this case, continue with sending input. For each
 *   input frame/packet, the codec will typically return 1 output frame/packet,
 *   but it can also be 0 or more than 1.
 *
 * At the beginning of decoding or encoding, the codec might accept multiple
 * input frames/packets without returning a frame, until its internal buffers
 * are filled. This situation is handled transparently if you follow the steps
 * outlined above.
 *
 * End of stream situations. These require "flushing" (aka draining) the codec,
 * as the codec might buffer multiple frames or packets internally for
 * performance or out of necessity (consider B-frames).
 * This is handled as follows:
 * - Instead of valid input, send NULL to the avcodec_send_packet() (decoding)
 *   or avcodec_send_frame() (encoding) functions. This will enter draining
 *   mode.
 * - Call avcodec_receive_frame() (decoding) or avcodec_receive_packet()
 *   (encoding) in a loop until AVERROR_EOF is returned. The functions will
 *   not return AVERROR(EAGAIN), unless you forgot to enter draining mode.
 * - Before decoding can be resumed again, the codec has to be reset with
 *   avcodec_flush_buffers().
 *
 * Using the API as outlined above is highly recommended. But it is also
 * possible to call functions outside of this rigid schema. For example, you can
 * call avcodec_send_packet() repeatedly without calling
 * avcodec_receive_frame(). In this case, avcodec_send_packet() will succeed
 * until the codec's internal buffer has been filled up (which is typically of
 * size 1 per output frame, after initial input), and then reject input with
 * AVERROR(EAGAIN). Once it starts rejecting input, you have no choice but to
 * read at least some output.
 *
 * Not all codecs will follow a rigid and predictable dataflow; the only
 * guarantee is that an AVERROR(EAGAIN) return value on a send/receive call on
 * one end implies that a receive/send call on the other end will succeed. In
 * general, no codec will permit unlimited buffering of input or output.
 *
 * This API replaces the following legacy functions:
 * - avcodec_decode_video2() and avcodec_decode_audio4():
 *   Use avcodec_send_packet() to feed input to the decoder, then use
 *   avcodec_receive_frame() to receive decoded frames after each packet.
 *   Unlike with the old video decoding API, multiple frames might result from
 *   a packet. For audio, splitting the input packet into frames by partially
 *   decoding packets becomes transparent to the API user. You never need to
 *   feed an AVPacket to the API twice.
 *   Additionally, sending a flush/draining packet is required only once.
 * - avcodec_encode_video2()/avcodec_encode_audio2():
 *   Use avcodec_send_frame() to feed input to the encoder, then use
 *   avcodec_receive_packet() to receive encoded packets.
 *   Providing user-allocated buffers for avcodec_receive_packet() is not
 *   possible.
 * - The new API does not handle subtitles yet.
 *
 * Mixing new and old function calls on the same AVCodecContext is not allowed,
 * and will result in arbitrary behavior.
 *
 * Some codecs might require using the new API; using the old API will return
 * an error when calling it.
 * @}
 */

/**
 * @defgroup lavc_core Core functions/structures.
 * @ingroup libavc
 *
 * Basic definitions, functions for querying libavcodec capabilities,
 * allocating core structures, etc.
 * @{
 */


/**
 * Identify the syntax and semantics of the bitstream.
 * The principle is roughly:
 * Two decoders with the same ID can decode the same streams.
 * Two encoders with the same ID can encode compatible streams.
 * There may be slight deviations from the principle due to implementation
 * details.
 *
 * If you add a codec ID to this list, add it so that
 * 1. no value of a existing codec ID changes (that would break ABI),
 * 2. it is as close as possible to similar codecs.
 *
 * After adding new codec IDs, do not forget to add an entry to the codec
 * descriptor list and bump libavcodec minor version.
 */
enum AVCodecID {
    AV_CODEC_ID_NONE,

    /* video codecs */
    AV_CODEC_ID_MPEG1VIDEO,
    AV_CODEC_ID_MPEG2VIDEO, ///< preferred ID for MPEG-1/2 video decoding
#if FF_API_XVMC
    AV_CODEC_ID_MPEG2VIDEO_XVMC,
#endif /* FF_API_XVMC */
    AV_CODEC_ID_H261,
    AV_CODEC_ID_H263,
    AV_CODEC_ID_RV10,
    AV_CODEC_ID_RV20,
    AV_CODEC_ID_MJPEG,
    AV_CODEC_ID_MJPEGB,
    AV_CODEC_ID_LJPEG,
    AV_CODEC_ID_SP5X,
    AV_CODEC_ID_JPEGLS,
    AV_CODEC_ID_MPEG4,
    AV_CODEC_ID_RAWVIDEO,
    AV_CODEC_ID_MSMPEG4V1,
    AV_CODEC_ID_MSMPEG4V2,
    AV_CODEC_ID_MSMPEG4V3,
    AV_CODEC_ID_WMV1,
    AV_CODEC_ID_WMV2,
    AV_CODEC_ID_H263P,
    AV_CODEC_ID_H263I,
    AV_CODEC_ID_FLV1,
    AV_CODEC_ID_SVQ1,
    AV_CODEC_ID_SVQ3,
    AV_CODEC_ID_DVVIDEO,
    AV_CODEC_ID_HUFFYUV,
    AV_CODEC_ID_CYUV,
    AV_CODEC_ID_H264,
    AV_CODEC_ID_INDEO3,
    AV_CODEC_ID_VP3,
    AV_CODEC_ID_THEORA,
    AV_CODEC_ID_ASV1,
    AV_CODEC_ID_ASV2,
    AV_CODEC_ID_FFV1,
    AV_CODEC_ID_4XM,
    AV_CODEC_ID_VCR1,
    AV_CODEC_ID_CLJR,
    AV_CODEC_ID_MDEC,
    AV_CODEC_ID_ROQ,
    AV_CODEC_ID_INTERPLAY_VIDEO,
    AV_CODEC_ID_XAN_WC3,
    AV_CODEC_ID_XAN_WC4,
    AV_CODEC_ID_RPZA,
    AV_CODEC_ID_CINEPAK,
    AV_CODEC_ID_WS_VQA,
    AV_CODEC_ID_MSRLE,
    AV_CODEC_ID_MSVIDEO1,
    AV_CODEC_ID_IDCIN,
    AV_CODEC_ID_8BPS,
    AV_CODEC_ID_SMC,
    AV_CODEC_ID_FLIC,
    AV_CODEC_ID_TRUEMOTION1,
    AV_CODEC_ID_VMDVIDEO,
    AV_CODEC_ID_MSZH,
    AV_CODEC_ID_ZLIB,
    AV_CODEC_ID_QTRLE,
    AV_CODEC_ID_TSCC,
    AV_CODEC_ID_ULTI,
    AV_CODEC_ID_QDRAW,
    AV_CODEC_ID_VIXL,
    AV_CODEC_ID_QPEG,
    AV_CODEC_ID_PNG,
    AV_CODEC_ID_PPM,
    AV_CODEC_ID_PBM,
    AV_CODEC_ID_PGM,
    AV_CODEC_ID_PGMYUV,
    AV_CODEC_ID_PAM,
    AV_CODEC_ID_FFVHUFF,
    AV_CODEC_ID_RV30,
    AV_CODEC_ID_RV40,
    AV_CODEC_ID_VC1,
    AV_CODEC_ID_WMV3,
    AV_CODEC_ID_LOCO,
    AV_CODEC_ID_WNV1,
    AV_CODEC_ID_AASC,
    AV_CODEC_ID_INDEO2,
    AV_CODEC_ID_FRAPS,
    AV_CODEC_ID_TRUEMOTION2,
    AV_CODEC_ID_BMP,
    AV_CODEC_ID_CSCD,
    AV_CODEC_ID_MMVIDEO,
    AV_CODEC_ID_ZMBV,
    AV_CODEC_ID_AVS,
    AV_CODEC_ID_SMACKVIDEO,
    AV_CODEC_ID_NUV,
    AV_CODEC_ID_KMVC,
    AV_CODEC_ID_FLASHSV,
    AV_CODEC_ID_CAVS,
    AV_CODEC_ID_JPEG2000,
    AV_CODEC_ID_VMNC,
    AV_CODEC_ID_VP5,
    AV_CODEC_ID_VP6,
    AV_CODEC_ID_VP6F,
    AV_CODEC_ID_TARGA,
    AV_CODEC_ID_DSICINVIDEO,
    AV_CODEC_ID_TIERTEXSEQVIDEO,
    AV_CODEC_ID_TIFF,
    AV_CODEC_ID_GIF,
    AV_CODEC_ID_DXA,
    AV_CODEC_ID_DNXHD,
    AV_CODEC_ID_THP,
    AV_CODEC_ID_SGI,
    AV_CODEC_ID_C93,
    AV_CODEC_ID_BETHSOFTVID,
    AV_CODEC_ID_PTX,
    AV_CODEC_ID_TXD,
    AV_CODEC_ID_VP6A,
    AV_CODEC_ID_AMV,
    AV_CODEC_ID_VB,
    AV_CODEC_ID_PCX,
    AV_CODEC_ID_SUNRAST,
    AV_CODEC_ID_INDEO4,
    AV_CODEC_ID_INDEO5,
    AV_CODEC_ID_MIMIC,
    AV_CODEC_ID_RL2,
    AV_CODEC_ID_ESCAPE124,
    AV_CODEC_ID_DIRAC,
    AV_CODEC_ID_BFI,
    AV_CODEC_ID_CMV,
    AV_CODEC_ID_MOTIONPIXELS,
    AV_CODEC_ID_TGV,
    AV_CODEC_ID_TGQ,
    AV_CODEC_ID_TQI,
    AV_CODEC_ID_AURA,
    AV_CODEC_ID_AURA2,
    AV_CODEC_ID_V210X,
    AV_CODEC_ID_TMV,
    AV_CODEC_ID_V210,
    AV_CODEC_ID_DPX,
    AV_CODEC_ID_MAD,
    AV_CODEC_ID_FRWU,
    AV_CODEC_ID_FLASHSV2,
    AV_CODEC_ID_CDGRAPHICS,
    AV_CODEC_ID_R210,
    AV_CODEC_ID_ANM,
    AV_CODEC_ID_BINKVIDEO,
    AV_CODEC_ID_IFF_ILBM,
    AV_CODEC_ID_IFF_BYTERUN1,
    AV_CODEC_ID_KGV1,
    AV_CODEC_ID_YOP,
    AV_CODEC_ID_VP8,
    AV_CODEC_ID_PICTOR,
    AV_CODEC_ID_ANSI,
    AV_CODEC_ID_A64_MULTI,
    AV_CODEC_ID_A64_MULTI5,
    AV_CODEC_ID_R10K,
    AV_CODEC_ID_MXPEG,
    AV_CODEC_ID_LAGARITH,
    AV_CODEC_ID_PRORES,
    AV_CODEC_ID_JV,
    AV_CODEC_ID_DFA,
    AV_CODEC_ID_WMV3IMAGE,
    AV_CODEC_ID_VC1IMAGE,
    AV_CODEC_ID_UTVIDEO,
    AV_CODEC_ID_BMV_VIDEO,
    AV_CODEC_ID_VBLE,
    AV_CODEC_ID_DXTORY,
    AV_CODEC_ID_V410,
    AV_CODEC_ID_XWD,
    AV_CODEC_ID_CDXL,
    AV_CODEC_ID_XBM,
    AV_CODEC_ID_ZEROCODEC,
    AV_CODEC_ID_MSS1,
    AV_CODEC_ID_MSA1,
    AV_CODEC_ID_TSCC2,
    AV_CODEC_ID_MTS2,
    AV_CODEC_ID_CLLC,
    AV_CODEC_ID_MSS2,
    AV_CODEC_ID_VP9,
    AV_CODEC_ID_AIC,
    AV_CODEC_ID_ESCAPE130,
    AV_CODEC_ID_G2M,
    AV_CODEC_ID_WEBP,
    AV_CODEC_ID_HNM4_VIDEO,
    AV_CODEC_ID_HEVC,
    AV_CODEC_ID_FIC,
    AV_CODEC_ID_ALIAS_PIX,
    AV_CODEC_ID_BRENDER_PIX,
    AV_CODEC_ID_PAF_VIDEO,
    AV_CODEC_ID_EXR,
    AV_CODEC_ID_VP7,
    AV_CODEC_ID_SANM,
    AV_CODEC_ID_SGIRLE,
    AV_CODEC_ID_MVC1,
    AV_CODEC_ID_MVC2,
    AV_CODEC_ID_HQX,
    AV_CODEC_ID_TDSC,
    AV_CODEC_ID_HQ_HQA,
    AV_CODEC_ID_HAP,
    AV_CODEC_ID_DDS,
    AV_CODEC_ID_DXV,
    AV_CODEC_ID_SCREENPRESSO,
    AV_CODEC_ID_RSCC,
    AV_CODEC_ID_MAGICYUV,
    AV_CODEC_ID_TRUEMOTION2RT,
    AV_CODEC_ID_AV1,

    /* various PCM "codecs" */
    AV_CODEC_ID_FIRST_AUDIO = 0x10000,     ///< A dummy id pointing at the start of audio codecs
    AV_CODEC_ID_PCM_S16LE = 0x10000,
    AV_CODEC_ID_PCM_S16BE,
    AV_CODEC_ID_PCM_U16LE,
    AV_CODEC_ID_PCM_U16BE,
    AV_CODEC_ID_PCM_S8,
    AV_CODEC_ID_PCM_U8,
    AV_CODEC_ID_PCM_MULAW,
    AV_CODEC_ID_PCM_ALAW,
    AV_CODEC_ID_PCM_S32LE,
    AV_CODEC_ID_PCM_S32BE,
    AV_CODEC_ID_PCM_U32LE,
    AV_CODEC_ID_PCM_U32BE,
    AV_CODEC_ID_PCM_S24LE,
    AV_CODEC_ID_PCM_S24BE,
    AV_CODEC_ID_PCM_U24LE,
    AV_CODEC_ID_PCM_U24BE,
    AV_CODEC_ID_PCM_S24DAUD,
    AV_CODEC_ID_PCM_ZORK,
    AV_CODEC_ID_PCM_S16LE_PLANAR,
    AV_CODEC_ID_PCM_DVD,
    AV_CODEC_ID_PCM_F32BE,
    AV_CODEC_ID_PCM_F32LE,
    AV_CODEC_ID_PCM_F64BE,
    AV_CODEC_ID_PCM_F64LE,
    AV_CODEC_ID_PCM_BLURAY,
    AV_CODEC_ID_PCM_LXF,
    AV_CODEC_ID_S302M,
    AV_CODEC_ID_PCM_S8_PLANAR,
    AV_CODEC_ID_PCM_S24LE_PLANAR,
    AV_CODEC_ID_PCM_S32LE_PLANAR,
    AV_CODEC_ID_PCM_S16BE_PLANAR,

    /* various ADPCM codecs */
    AV_CODEC_ID_ADPCM_IMA_QT = 0x11000,
    AV_CODEC_ID_ADPCM_IMA_WAV,
    AV_CODEC_ID_ADPCM_IMA_DK3,
    AV_CODEC_ID_ADPCM_IMA_DK4,
    AV_CODEC_ID_ADPCM_IMA_WS,
    AV_CODEC_ID_ADPCM_IMA_SMJPEG,
    AV_CODEC_ID_ADPCM_MS,
    AV_CODEC_ID_ADPCM_4XM,
    AV_CODEC_ID_ADPCM_XA,
    AV_CODEC_ID_ADPCM_ADX,
    AV_CODEC_ID_ADPCM_EA,
    AV_CODEC_ID_ADPCM_G726,
    AV_CODEC_ID_ADPCM_CT,
    AV_CODEC_ID_ADPCM_SWF,
    AV_CODEC_ID_ADPCM_YAMAHA,
    AV_CODEC_ID_ADPCM_SBPRO_4,
    AV_CODEC_ID_ADPCM_SBPRO_3,
    AV_CODEC_ID_ADPCM_SBPRO_2,
    AV_CODEC_ID_ADPCM_THP,
    AV_CODEC_ID_ADPCM_IMA_AMV,
    AV_CODEC_ID_ADPCM_EA_R1,
    AV_CODEC_ID_ADPCM_EA_R3,
    AV_CODEC_ID_ADPCM_EA_R2,
    AV_CODEC_ID_ADPCM_IMA_EA_SEAD,
    AV_CODEC_ID_ADPCM_IMA_EA_EACS,
    AV_CODEC_ID_ADPCM_EA_XAS,
    AV_CODEC_ID_ADPCM_EA_MAXIS_XA,
    AV_CODEC_ID_ADPCM_IMA_ISS,
    AV_CODEC_ID_ADPCM_G722,
    AV_CODEC_ID_ADPCM_IMA_APC,
    AV_CODEC_ID_ADPCM_VIMA,

    /* AMR */
    AV_CODEC_ID_AMR_NB = 0x12000,
    AV_CODEC_ID_AMR_WB,

    /* RealAudio codecs*/
    AV_CODEC_ID_RA_144 = 0x13000,
    AV_CODEC_ID_RA_288,

    /* various DPCM codecs */
    AV_CODEC_ID_ROQ_DPCM = 0x14000,
    AV_CODEC_ID_INTERPLAY_DPCM,
    AV_CODEC_ID_XAN_DPCM,
    AV_CODEC_ID_SOL_DPCM,

    /* audio codecs */
    AV_CODEC_ID_MP2 = 0x15000,
    AV_CODEC_ID_MP3, ///< preferred ID for decoding MPEG audio layer 1, 2 or 3
    AV_CODEC_ID_AAC,
    AV_CODEC_ID_AC3,
    AV_CODEC_ID_DTS,
    AV_CODEC_ID_VORBIS,
    AV_CODEC_ID_DVAUDIO,
    AV_CODEC_ID_WMAV1,
    AV_CODEC_ID_WMAV2,
    AV_CODEC_ID_MACE3,
    AV_CODEC_ID_MACE6,
    AV_CODEC_ID_VMDAUDIO,
    AV_CODEC_ID_FLAC,
    AV_CODEC_ID_MP3ADU,
    AV_CODEC_ID_MP3ON4,
    AV_CODEC_ID_SHORTEN,
    AV_CODEC_ID_ALAC,
    AV_CODEC_ID_WESTWOOD_SND1,
    AV_CODEC_ID_GSM, ///< as in Berlin toast format
    AV_CODEC_ID_QDM2,
    AV_CODEC_ID_COOK,
    AV_CODEC_ID_TRUESPEECH,
    AV_CODEC_ID_TTA,
    AV_CODEC_ID_SMACKAUDIO,
    AV_CODEC_ID_QCELP,
    AV_CODEC_ID_WAVPACK,
    AV_CODEC_ID_DSICINAUDIO,
    AV_CODEC_ID_IMC,
    AV_CODEC_ID_MUSEPACK7,
    AV_CODEC_ID_MLP,
    AV_CODEC_ID_GSM_MS, /* as found in WAV */
    AV_CODEC_ID_ATRAC3,
#if FF_API_VOXWARE
    AV_CODEC_ID_VOXWARE,
#endif
    AV_CODEC_ID_APE,
    AV_CODEC_ID_NELLYMOSER,
    AV_CODEC_ID_MUSEPACK8,
    AV_CODEC_ID_SPEEX,
    AV_CODEC_ID_WMAVOICE,
    AV_CODEC_ID_WMAPRO,
    AV_CODEC_ID_WMALOSSLESS,
    AV_CODEC_ID_ATRAC3P,
    AV_CODEC_ID_EAC3,
    AV_CODEC_ID_SIPR,
    AV_CODEC_ID_MP1,
    AV_CODEC_ID_TWINVQ,
    AV_CODEC_ID_TRUEHD,
    AV_CODEC_ID_MP4ALS,
    AV_CODEC_ID_ATRAC1,
    AV_CODEC_ID_BINKAUDIO_RDFT,
    AV_CODEC_ID_BINKAUDIO_DCT,
    AV_CODEC_ID_AAC_LATM,
    AV_CODEC_ID_QDMC,
    AV_CODEC_ID_CELT,
    AV_CODEC_ID_G723_1,
    AV_CODEC_ID_G729,
    AV_CODEC_ID_8SVX_EXP,
    AV_CODEC_ID_8SVX_FIB,
    AV_CODEC_ID_BMV_AUDIO,
    AV_CODEC_ID_RALF,
    AV_CODEC_ID_IAC,
    AV_CODEC_ID_ILBC,
    AV_CODEC_ID_OPUS,
    AV_CODEC_ID_COMFORT_NOISE,
    AV_CODEC_ID_TAK,
    AV_CODEC_ID_METASOUND,
    AV_CODEC_ID_PAF_AUDIO,
    AV_CODEC_ID_ON2AVC,
    AV_CODEC_ID_DSS_SP,

    /* subtitle codecs */
    AV_CODEC_ID_FIRST_SUBTITLE = 0x17000,          ///< A dummy ID pointing at the start of subtitle codecs.
    AV_CODEC_ID_DVD_SUBTITLE = 0x17000,
    AV_CODEC_ID_DVB_SUBTITLE,
    AV_CODEC_ID_TEXT,  ///< raw UTF-8 text
    AV_CODEC_ID_XSUB,
    AV_CODEC_ID_SSA,
    AV_CODEC_ID_MOV_TEXT,
    AV_CODEC_ID_HDMV_PGS_SUBTITLE,
    AV_CODEC_ID_DVB_TELETEXT,
    AV_CODEC_ID_SRT,

    /* other specific kind of codecs (generally used for attachments) */
    AV_CODEC_ID_FIRST_UNKNOWN = 0x18000,           ///< A dummy ID pointing at the start of various fake codecs.
    AV_CODEC_ID_TTF = 0x18000,

    AV_CODEC_ID_PROBE = 0x19000, ///< codec_id is not known (like AV_CODEC_ID_NONE) but lavf should attempt to identify it

    AV_CODEC_ID_MPEG2TS = 0x20000, /**< _FAKE_ codec to indicate a raw MPEG-2 TS
                                * stream (only used by libavformat) */
    AV_CODEC_ID_MPEG4SYSTEMS = 0x20001, /**< _FAKE_ codec to indicate a MPEG-4 Systems
                                * stream (only used by libavformat) */
    AV_CODEC_ID_FFMETADATA = 0x21000,   ///< Dummy codec for streams containing only metadata information.
    AV_CODEC_ID_WRAPPED_AVFRAME = 0x21001, ///< Passthrough codec, AVFrames wrapped in AVPacket
};

/**
 * This struct describes the properties of a single codec described by an
 * AVCodecID.
 * @see avcodec_descriptor_get()
 */
typedef struct AVCodecDescriptor {
    enum AVCodecID     id;
    enum AVMediaType type;
    /**
     * Name of the codec described by this descriptor. It is non-empty and
     * unique for each codec descriptor. It should contain alphanumeric
     * characters and '_' only.
     */
    const char      *name;
    /**
     * A more descriptive name for this codec. May be NULL.
     */
    const char *long_name;
    /**
     * Codec properties, a combination of AV_CODEC_PROP_* flags.
     */
    int             props;
    /**
     * If non-NULL, an array of profiles recognized for this codec.
     * Terminated with FF_PROFILE_UNKNOWN.
     */
    const struct AVProfile *profiles;
} AVCodecDescriptor;

/**
 * Codec uses only intra compression.
 * Video codecs only.
 */
#define AV_CODEC_PROP_INTRA_ONLY    (1 << 0)
/**
 * Codec supports lossy compression. Audio and video codecs only.
 * @note a codec may support both lossy and lossless
 * compression modes
 */
#define AV_CODEC_PROP_LOSSY         (1 << 1)
/**
 * Codec supports lossless compression. Audio and video codecs only.
 */
#define AV_CODEC_PROP_LOSSLESS      (1 << 2)
/**
 * Codec supports frame reordering. That is, the coded order (the order in which
 * the encoded packets are output by the encoders / stored / input to the
 * decoders) may be different from the presentation order of the corresponding
 * frames.
 *
 * For codecs that do not have this property set, PTS and DTS should always be
 * equal.
 */
#define AV_CODEC_PROP_REORDER       (1 << 3)

/**
 * @ingroup lavc_decoding
 * Required number of additionally allocated bytes at the end of the input bitstream for decoding.
 * This is mainly needed because some optimized bitstream readers read
 * 32 or 64 bit at once and could read over the end.<br>
 * Note: If the first 23 bits of the additional bytes are not 0, then damaged
 * MPEG bitstreams could cause overread and segfault.
 */
#define AV_INPUT_BUFFER_PADDING_SIZE 8

/**
 * @ingroup lavc_encoding
 * minimum encoding buffer size
 * Used to avoid some checks during header writing.
 */
#define AV_INPUT_BUFFER_MIN_SIZE 16384

#if FF_API_WITHOUT_PREFIX
/**
 * @deprecated use AV_INPUT_BUFFER_PADDING_SIZE instead
 */
#define FF_INPUT_BUFFER_PADDING_SIZE 8

/**
 * @deprecated use AV_INPUT_BUFFER_MIN_SIZE instead
 */
#define FF_MIN_BUFFER_SIZE 16384
#endif /* FF_API_WITHOUT_PREFIX */

/**
 * @ingroup lavc_encoding
 * motion estimation type.
 * @deprecated use codec private option instead
 */
#if FF_API_MOTION_EST
enum Motion_Est_ID {
    ME_ZERO = 1,    ///< no search, that is use 0,0 vector whenever one is needed
    ME_FULL,
    ME_LOG,
    ME_PHODS,
    ME_EPZS,        ///< enhanced predictive zonal search
    ME_X1,          ///< reserved for experiments
    ME_HEX,         ///< hexagon based search
    ME_UMH,         ///< uneven multi-hexagon search
    ME_TESA,        ///< transformed exhaustive search algorithm
};
#endif

/**
 * @ingroup lavc_decoding
 */
enum AVDiscard{
    /* We leave some space between them for extensions (drop some
     * keyframes for intra-only or drop just some bidir frames). */
    AVDISCARD_NONE    =-16, ///< discard nothing
    AVDISCARD_DEFAULT =  0, ///< discard useless packets like 0 size packets in avi
    AVDISCARD_NONREF  =  8, ///< discard all non reference
    AVDISCARD_BIDIR   = 16, ///< discard all bidirectional frames
    AVDISCARD_NONKEY  = 32, ///< discard all frames except keyframes
    AVDISCARD_ALL     = 48, ///< discard all
};

enum AVAudioServiceType {
    AV_AUDIO_SERVICE_TYPE_MAIN              = 0,
    AV_AUDIO_SERVICE_TYPE_EFFECTS           = 1,
    AV_AUDIO_SERVICE_TYPE_VISUALLY_IMPAIRED = 2,
    AV_AUDIO_SERVICE_TYPE_HEARING_IMPAIRED  = 3,
    AV_AUDIO_SERVICE_TYPE_DIALOGUE          = 4,
    AV_AUDIO_SERVICE_TYPE_COMMENTARY        = 5,
    AV_AUDIO_SERVICE_TYPE_EMERGENCY         = 6,
    AV_AUDIO_SERVICE_TYPE_VOICE_OVER        = 7,
    AV_AUDIO_SERVICE_TYPE_KARAOKE           = 8,
    AV_AUDIO_SERVICE_TYPE_NB                   , ///< Not part of ABI
};

/**
 * @ingroup lavc_encoding
 */
typedef struct RcOverride{
    int start_frame;
    int end_frame;
    int qscale; // If this is 0 then quality_factor will be used instead.
    float quality_factor;
} RcOverride;

#if FF_API_MAX_BFRAMES
/**
 * @deprecated there is no libavcodec-wide limit on the number of B-frames
 */
#define FF_MAX_B_FRAMES 16
#endif

/* encoding support
   These flags can be passed in AVCodecContext.flags before initialization.
   Note: Not everything is supported yet.
*/

/**
 * Allow decoders to produce frames with data planes that are not aligned
 * to CPU requirements (e.g. due to cropping).
 */
#define AV_CODEC_FLAG_UNALIGNED       (1 <<  0)
/**
 * Use fixed qscale.
 */
#define AV_CODEC_FLAG_QSCALE          (1 <<  1)
/**
 * 4 MV per MB allowed / advanced prediction for H.263.
 */
#define AV_CODEC_FLAG_4MV             (1 <<  2)
/**
 * Output even those frames that might be corrupted.
 */
#define AV_CODEC_FLAG_OUTPUT_CORRUPT  (1 <<  3)
/**
 * Use qpel MC.
 */
#define AV_CODEC_FLAG_QPEL            (1 <<  4)
/**
 * Use internal 2pass ratecontrol in first pass mode.
 */
#define AV_CODEC_FLAG_PASS1           (1 <<  9)
/**
 * Use internal 2pass ratecontrol in second pass mode.
 */
#define AV_CODEC_FLAG_PASS2           (1 << 10)
/**
 * loop filter.
 */
#define AV_CODEC_FLAG_LOOP_FILTER     (1 << 11)
/**
 * Only decode/encode grayscale.
 */
#define AV_CODEC_FLAG_GRAY            (1 << 13)
/**
 * error[?] variables will be set during encoding.
 */
#define AV_CODEC_FLAG_PSNR            (1 << 15)
/**
 * Input bitstream might be truncated at a random location
 * instead of only at frame boundaries.
 */
#define AV_CODEC_FLAG_TRUNCATED       (1 << 16)
/**
 * Use interlaced DCT.
 */
#define AV_CODEC_FLAG_INTERLACED_DCT  (1 << 18)
/**
 * Force low delay.
 */
#define AV_CODEC_FLAG_LOW_DELAY       (1 << 19)
/**
 * Place global headers in extradata instead of every keyframe.
 */
#define AV_CODEC_FLAG_GLOBAL_HEADER   (1 << 22)
/**
 * Use only bitexact stuff (except (I)DCT).
 */
#define AV_CODEC_FLAG_BITEXACT        (1 << 23)
/* Fx : Flag for H.263+ extra options */
/**
 * H.263 advanced intra coding / MPEG-4 AC prediction
 */
#define AV_CODEC_FLAG_AC_PRED         (1 << 24)
/**
 * interlaced motion estimation
 */
#define AV_CODEC_FLAG_INTERLACED_ME   (1 << 29)
#define AV_CODEC_FLAG_CLOSED_GOP      (1 << 31)

/**
 * Allow non spec compliant speedup tricks.
 */
#define AV_CODEC_FLAG2_FAST           (1 <<  0)
/**
 * Skip bitstream encoding.
 */
#define AV_CODEC_FLAG2_NO_OUTPUT      (1 <<  2)
/**
 * Place global headers at every keyframe instead of in extradata.
 */
#define AV_CODEC_FLAG2_LOCAL_HEADER   (1 <<  3)
/**
 * Input bitstream might be truncated at a packet boundaries
 * instead of only at frame boundaries.
 */
#define AV_CODEC_FLAG2_CHUNKS         (1 << 15)
/**
 * Discard cropping information from SPS.
 */
#define AV_CODEC_FLAG2_IGNORE_CROP    (1 << 16)

/* Unsupported options :
 *              Syntax Arithmetic coding (SAC)
 *              Reference Picture Selection
 *              Independent Segment Decoding */
/* /Fx */
/* codec capabilities */

/**
 * Decoder can use draw_horiz_band callback.
 */
#define AV_CODEC_CAP_DRAW_HORIZ_BAND     (1 <<  0)
/**
 * Codec uses get_buffer() for allocating buffers and supports custom allocators.
 * If not set, it might not use get_buffer() at all or use operations that
 * assume the buffer was allocated by avcodec_default_get_buffer.
 */
#define AV_CODEC_CAP_DR1                 (1 <<  1)
#define AV_CODEC_CAP_TRUNCATED           (1 <<  3)
/**
 * Encoder or decoder requires flushing with NULL input at the end in order to
 * give the complete and correct output.
 *
 * NOTE: If this flag is not set, the codec is guaranteed to never be fed with
 *       with NULL data. The user can still send NULL data to the public encode
 *       or decode function, but libavcodec will not pass it along to the codec
 *       unless this flag is set.
 *
 * Decoders:
 * The decoder has a non-zero delay and needs to be fed with avpkt->data=NULL,
 * avpkt->size=0 at the end to get the delayed data until the decoder no longer
 * returns frames.
 *
 * Encoders:
 * The encoder needs to be fed with NULL data at the end of encoding until the
 * encoder no longer returns data.
 *
 * NOTE: For encoders implementing the AVCodec.encode2() function, setting this
 *       flag also means that the encoder must set the pts and duration for
 *       each output packet. If this flag is not set, the pts and duration will
 *       be determined by libavcodec from the input frame.
 */
#define AV_CODEC_CAP_DELAY               (1 <<  5)
/**
 * Codec can be fed a final frame with a smaller size.
 * This can be used to prevent truncation of the last audio samples.
 */
#define AV_CODEC_CAP_SMALL_LAST_FRAME    (1 <<  6)
/**
 * Codec can output multiple frames per AVPacket
 * Normally demuxers return one frame at a time, demuxers which do not do
 * are connected to a parser to split what they return into proper frames.
 * This flag is reserved to the very rare category of codecs which have a
 * bitstream that cannot be split into frames without timeconsuming
 * operations like full decoding. Demuxers carrying such bitstreams thus
 * may return multiple frames in a packet. This has many disadvantages like
 * prohibiting stream copy in many cases thus it should only be considered
 * as a last resort.
 */
#define AV_CODEC_CAP_SUBFRAMES           (1 <<  8)
/**
 * Codec is experimental and is thus avoided in favor of non experimental
 * encoders
 */
#define AV_CODEC_CAP_EXPERIMENTAL        (1 <<  9)
/**
 * Codec should fill in channel configuration and samplerate instead of container
 */
#define AV_CODEC_CAP_CHANNEL_CONF        (1 << 10)
/**
 * Codec supports frame-level multithreading.
 */
#define AV_CODEC_CAP_FRAME_THREADS       (1 << 12)
/**
 * Codec supports slice-based (or partition-based) multithreading.
 */
#define AV_CODEC_CAP_SLICE_THREADS       (1 << 13)
/**
 * Codec supports changed parameters at any point.
 */
#define AV_CODEC_CAP_PARAM_CHANGE        (1 << 14)
/**
 * Codec supports avctx->thread_count == 0 (auto).
 */
#define AV_CODEC_CAP_AUTO_THREADS        (1 << 15)
/**
 * Audio encoder supports receiving a different number of samples in each call.
 */
#define AV_CODEC_CAP_VARIABLE_FRAME_SIZE (1 << 16)

#if FF_API_WITHOUT_PREFIX
/**
 * Allow decoders to produce frames with data planes that are not aligned
 * to CPU requirements (e.g. due to cropping).
 */
#define CODEC_FLAG_UNALIGNED 0x0001
#define CODEC_FLAG_QSCALE 0x0002  ///< Use fixed qscale.
#define CODEC_FLAG_4MV    0x0004  ///< 4 MV per MB allowed / advanced prediction for H.263.
#define CODEC_FLAG_OUTPUT_CORRUPT 0x0008 ///< Output even those frames that might be corrupted
#define CODEC_FLAG_QPEL   0x0010  ///< Use qpel MC.
#if FF_API_GMC
/**
 * @deprecated use the "gmc" private option of the libxvid encoder
 */
#define CODEC_FLAG_GMC    0x0020  ///< Use GMC.
#endif
#if FF_API_MV0
/**
 * @deprecated use the flag "mv0" in the "mpv_flags" private option of the
 * mpegvideo encoders
 */
#define CODEC_FLAG_MV0    0x0040
#endif
#if FF_API_INPUT_PRESERVED
/**
 * @deprecated passing reference-counted frames to the encoders replaces this
 * flag
 */
#define CODEC_FLAG_INPUT_PRESERVED 0x0100
#endif
#define CODEC_FLAG_PASS1           0x0200   ///< Use internal 2pass ratecontrol in first pass mode.
#define CODEC_FLAG_PASS2           0x0400   ///< Use internal 2pass ratecontrol in second pass mode.
#define CODEC_FLAG_GRAY            0x2000   ///< Only decode/encode grayscale.
#if FF_API_EMU_EDGE
/**
 * @deprecated edges are not used/required anymore. I.e. this flag is now always
 * set.
 */
#define CODEC_FLAG_EMU_EDGE        0x4000
#endif
#define CODEC_FLAG_PSNR            0x8000   ///< error[?] variables will be set during encoding.
#define CODEC_FLAG_TRUNCATED       0x00010000 /** Input bitstream might be truncated at a random
                                                  location instead of only at frame boundaries. */
#if FF_API_NORMALIZE_AQP
/**
 * @deprecated use the flag "naq" in the "mpv_flags" private option of the
 * mpegvideo encoders
 */
#define CODEC_FLAG_NORMALIZE_AQP  0x00020000
#endif
#define CODEC_FLAG_INTERLACED_DCT 0x00040000 ///< Use interlaced DCT.
#define CODEC_FLAG_LOW_DELAY      0x00080000 ///< Force low delay.
#define CODEC_FLAG_GLOBAL_HEADER  0x00400000 ///< Place global headers in extradata instead of every keyframe.
#define CODEC_FLAG_BITEXACT       0x00800000 ///< Use only bitexact stuff (except (I)DCT).
/* Fx : Flag for H.263+ extra options */
#define CODEC_FLAG_AC_PRED        0x01000000 ///< H.263 advanced intra coding / MPEG-4 AC prediction
#define CODEC_FLAG_LOOP_FILTER    0x00000800 ///< loop filter
#define CODEC_FLAG_INTERLACED_ME  0x20000000 ///< interlaced motion estimation
#define CODEC_FLAG_CLOSED_GOP     0x80000000
#define CODEC_FLAG2_FAST          0x00000001 ///< Allow non spec compliant speedup tricks.
#define CODEC_FLAG2_NO_OUTPUT     0x00000004 ///< Skip bitstream encoding.
#define CODEC_FLAG2_LOCAL_HEADER  0x00000008 ///< Place global headers at every keyframe instead of in extradata.
#define CODEC_FLAG2_IGNORE_CROP   0x00010000 ///< Discard cropping information from SPS.

#define CODEC_FLAG2_CHUNKS        0x00008000 ///< Input bitstream might be truncated at a packet boundaries instead of only at frame boundaries.

/* Unsupported options :
 *              Syntax Arithmetic coding (SAC)
 *              Reference Picture Selection
 *              Independent Segment Decoding */
/* /Fx */
/* codec capabilities */

#define CODEC_CAP_DRAW_HORIZ_BAND 0x0001 ///< Decoder can use draw_horiz_band callback.
/**
 * Codec uses get_buffer() for allocating buffers and supports custom allocators.
 * If not set, it might not use get_buffer() at all or use operations that
 * assume the buffer was allocated by avcodec_default_get_buffer.
 */
#define CODEC_CAP_DR1             0x0002
#define CODEC_CAP_TRUNCATED       0x0008
#if FF_API_XVMC
/* Codec can export data for HW decoding (XvMC). */
#define CODEC_CAP_HWACCEL         0x0010
#endif /* FF_API_XVMC */
/**
 * Encoder or decoder requires flushing with NULL input at the end in order to
 * give the complete and correct output.
 *
 * NOTE: If this flag is not set, the codec is guaranteed to never be fed with
 *       with NULL data. The user can still send NULL data to the public encode
 *       or decode function, but libavcodec will not pass it along to the codec
 *       unless this flag is set.
 *
 * Decoders:
 * The decoder has a non-zero delay and needs to be fed with avpkt->data=NULL,
 * avpkt->size=0 at the end to get the delayed data until the decoder no longer
 * returns frames.
 *
 * Encoders:
 * The encoder needs to be fed with NULL data at the end of encoding until the
 * encoder no longer returns data.
 *
 * NOTE: For encoders implementing the AVCodec.encode2() function, setting this
 *       flag also means that the encoder must set the pts and duration for
 *       each output packet. If this flag is not set, the pts and duration will
 *       be determined by libavcodec from the input frame.
 */
#define CODEC_CAP_DELAY           0x0020
/**
 * Codec can be fed a final frame with a smaller size.
 * This can be used to prevent truncation of the last audio samples.
 */
#define CODEC_CAP_SMALL_LAST_FRAME 0x0040
#if FF_API_CAP_VDPAU
/**
 * Codec can export data for HW decoding (VDPAU).
 */
#define CODEC_CAP_HWACCEL_VDPAU    0x0080
#endif
/**
 * Codec can output multiple frames per AVPacket
 * Normally demuxers return one frame at a time, demuxers which do not do
 * are connected to a parser to split what they return into proper frames.
 * This flag is reserved to the very rare category of codecs which have a
 * bitstream that cannot be split into frames without timeconsuming
 * operations like full decoding. Demuxers carrying such bitstreams thus
 * may return multiple frames in a packet. This has many disadvantages like
 * prohibiting stream copy in many cases thus it should only be considered
 * as a last resort.
 */
#define CODEC_CAP_SUBFRAMES        0x0100
/**
 * Codec is experimental and is thus avoided in favor of non experimental
 * encoders
 */
#define CODEC_CAP_EXPERIMENTAL     0x0200
/**
 * Codec should fill in channel configuration and samplerate instead of container
 */
#define CODEC_CAP_CHANNEL_CONF     0x0400
#if FF_API_NEG_LINESIZES
/**
 * @deprecated no codecs use this capability
 */
#define CODEC_CAP_NEG_LINESIZES    0x0800
#endif
/**
 * Codec supports frame-level multithreading.
 */
#define CODEC_CAP_FRAME_THREADS    0x1000
/**
 * Codec supports slice-based (or partition-based) multithreading.
 */
#define CODEC_CAP_SLICE_THREADS    0x2000
/**
 * Codec supports changed parameters at any point.
 */
#define CODEC_CAP_PARAM_CHANGE     0x4000
/**
 * Codec supports avctx->thread_count == 0 (auto).
 */
#define CODEC_CAP_AUTO_THREADS     0x8000
/**
 * Audio encoder supports receiving a different number of samples in each call.
 */
#define CODEC_CAP_VARIABLE_FRAME_SIZE 0x10000
#endif /* FF_API_WITHOUT_PREFIX */

#if FF_API_MB_TYPE
//The following defines may change, don't expect compatibility if you use them.
#define MB_TYPE_INTRA4x4   0x0001
#define MB_TYPE_INTRA16x16 0x0002 //FIXME H.264-specific
#define MB_TYPE_INTRA_PCM  0x0004 //FIXME H.264-specific
#define MB_TYPE_16x16      0x0008
#define MB_TYPE_16x8       0x0010
#define MB_TYPE_8x16       0x0020
#define MB_TYPE_8x8        0x0040
#define MB_TYPE_INTERLACED 0x0080
#define MB_TYPE_DIRECT2    0x0100 //FIXME
#define MB_TYPE_ACPRED     0x0200
#define MB_TYPE_GMC        0x0400
#define MB_TYPE_SKIP       0x0800
#define MB_TYPE_P0L0       0x1000
#define MB_TYPE_P1L0       0x2000
#define MB_TYPE_P0L1       0x4000
#define MB_TYPE_P1L1       0x8000
#define MB_TYPE_L0         (MB_TYPE_P0L0 | MB_TYPE_P1L0)
#define MB_TYPE_L1         (MB_TYPE_P0L1 | MB_TYPE_P1L1)
#define MB_TYPE_L0L1       (MB_TYPE_L0   | MB_TYPE_L1)
#define MB_TYPE_QUANT      0x00010000
#define MB_TYPE_CBP        0x00020000
// Note bits 24-31 are reserved for codec specific use (H.264 ref0, MPEG-1 0mv, ...)
#endif

/**
 * Pan Scan area.
 * This specifies the area which should be displayed.
 * Note there may be multiple such areas for one frame.
 */
typedef struct AVPanScan{
    /**
     * id
     * - encoding: Set by user.
     * - decoding: Set by libavcodec.
     */
    int id;

    /**
     * width and height in 1/16 pel
     * - encoding: Set by user.
     * - decoding: Set by libavcodec.
     */
    int width;
    int height;

    /**
     * position of the top left corner in 1/16 pel for up to 3 fields/frames
     * - encoding: Set by user.
     * - decoding: Set by libavcodec.
     */
    int16_t position[3][2];
}AVPanScan;

/**
 * This structure describes the bitrate properties of an encoded bitstream. It
 * roughly corresponds to a subset the VBV parameters for MPEG-2 or HRD
 * parameters for H.264/HEVC.
 */
typedef struct AVCPBProperties {
    /**
     * Maximum bitrate of the stream, in bits per second.
     * Zero if unknown or unspecified.
     */
    int max_bitrate;
    /**
     * Minimum bitrate of the stream, in bits per second.
     * Zero if unknown or unspecified.
     */
    int min_bitrate;
    /**
     * Average bitrate of the stream, in bits per second.
     * Zero if unknown or unspecified.
     */
    int avg_bitrate;

    /**
     * The size of the buffer to which the ratecontrol is applied, in bits.
     * Zero if unknown or unspecified.
     */
    int buffer_size;

    /**
     * The delay between the time the packet this structure is associated with
     * is received and the time when it should be decoded, in periods of a 27MHz
     * clock.
     *
     * UINT64_MAX when unknown or unspecified.
     */
    uint64_t vbv_delay;
} AVCPBProperties;

#if FF_API_QSCALE_TYPE
#define FF_QSCALE_TYPE_MPEG1 0
#define FF_QSCALE_TYPE_MPEG2 1
#define FF_QSCALE_TYPE_H264  2
#define FF_QSCALE_TYPE_VP56  3
#endif

/**
 * The decoder will keep a reference to the frame and may reuse it later.
 */
#define AV_GET_BUFFER_FLAG_REF (1 << 0)

/**
 * @defgroup lavc_packet AVPacket
 *
 * Types and functions for working with AVPacket.
 * @{
 */
enum AVPacketSideDataType {
    /**
     * An AV_PKT_DATA_PALETTE side data packet contains exactly AVPALETTE_SIZE
     * bytes worth of palette. This side data signals that a new palette is
     * present.
     */
    AV_PKT_DATA_PALETTE,

    /**
     * The AV_PKT_DATA_NEW_EXTRADATA is used to notify the codec or the format
     * that the extradata buffer was changed and the receiving side should
     * act upon it appropriately. The new extradata is embedded in the side
     * data buffer and should be immediately used for processing the current
     * frame or packet.
     */
    AV_PKT_DATA_NEW_EXTRADATA,

    /**
     * An AV_PKT_DATA_PARAM_CHANGE side data packet is laid out as follows:
     * @code
     * u32le param_flags
     * if (param_flags & AV_SIDE_DATA_PARAM_CHANGE_CHANNEL_COUNT)
     *     s32le channel_count
     * if (param_flags & AV_SIDE_DATA_PARAM_CHANGE_CHANNEL_LAYOUT)
     *     u64le channel_layout
     * if (param_flags & AV_SIDE_DATA_PARAM_CHANGE_SAMPLE_RATE)
     *     s32le sample_rate
     * if (param_flags & AV_SIDE_DATA_PARAM_CHANGE_DIMENSIONS)
     *     s32le width
     *     s32le height
     * @endcode
     */
    AV_PKT_DATA_PARAM_CHANGE,

    /**
     * An AV_PKT_DATA_H263_MB_INFO side data packet contains a number of
     * structures with info about macroblocks relevant to splitting the
     * packet into smaller packets on macroblock edges (e.g. as for RFC 2190).
     * That is, it does not necessarily contain info about all macroblocks,
     * as long as the distance between macroblocks in the info is smaller
     * than the target payload size.
     * Each MB info structure is 12 bytes, and is laid out as follows:
     * @code
     * u32le bit offset from the start of the packet
     * u8    current quantizer at the start of the macroblock
     * u8    GOB number
     * u16le macroblock address within the GOB
     * u8    horizontal MV predictor
     * u8    vertical MV predictor
     * u8    horizontal MV predictor for block number 3
     * u8    vertical MV predictor for block number 3
     * @endcode
     */
    AV_PKT_DATA_H263_MB_INFO,

    /**
     * This side data should be associated with an audio stream and contains
     * ReplayGain information in form of the AVReplayGain struct.
     */
    AV_PKT_DATA_REPLAYGAIN,

    /**
     * This side data contains a 3x3 transformation matrix describing an affine
     * transformation that needs to be applied to the decoded video frames for
     * correct presentation.
     *
     * See libavutil/display.h for a detailed description of the data.
     */
    AV_PKT_DATA_DISPLAYMATRIX,

    /**
     * This side data should be associated with a video stream and contains
     * Stereoscopic 3D information in form of the AVStereo3D struct.
     */
    AV_PKT_DATA_STEREO3D,

    /**
     * This side data should be associated with an audio stream and corresponds
     * to enum AVAudioServiceType.
     */
    AV_PKT_DATA_AUDIO_SERVICE_TYPE,

    /**
     * This side data contains an integer value representing the quality
     * factor of the compressed frame. Allowed range is between 1 (good)
     * and FF_LAMBDA_MAX (bad).
     */
    AV_PKT_DATA_QUALITY_FACTOR,

    /**
     * This side data contains an integer value representing the stream index
     * of a "fallback" track.  A fallback track indicates an alternate
     * track to use when the current track can not be decoded for some reason.
     * e.g. no decoder available for codec.
     */
    AV_PKT_DATA_FALLBACK_TRACK,

    /**
     * This side data corresponds to the AVCPBProperties struct.
     */
    AV_PKT_DATA_CPB_PROPERTIES,
};

typedef struct AVPacketSideData {
    uint8_t *data;
    int      size;
    enum AVPacketSideDataType type;
} AVPacketSideData;

/**
 * This structure stores compressed data. It is typically exported by demuxers
 * and then passed as input to decoders, or received as output from encoders and
 * then passed to muxers.
 *
 * For video, it should typically contain one compressed frame. For audio it may
 * contain several compressed frames. Encoders are allowed to output empty
 * packets, with no compressed data, containing only side data
 * (e.g. to update some stream parameters at the end of encoding).
 *
 * AVPacket is one of the few structs in Libav, whose size is a part of public
 * ABI. Thus it may be allocated on stack and no new fields can be added to it
 * without libavcodec and libavformat major bump.
 *
 * The semantics of data ownership depends on the buf field.
 * If it is set, the packet data is dynamically allocated and is
 * valid indefinitely until a call to av_packet_unref() reduces the
 * reference count to 0.
 *
 * If the buf field is not set av_packet_ref() would make a copy instead
 * of increasing the reference count.
 *
 * The side data is always allocated with av_malloc(), copied by
 * av_packet_ref() and freed by av_packet_unref().
 *
 * @see av_packet_ref
 * @see av_packet_unref
 */
typedef struct AVPacket {
    /**
     * A reference to the reference-counted buffer where the packet data is
     * stored.
     * May be NULL, then the packet data is not reference-counted.
     */
    AVBufferRef *buf;
    /**
     * Presentation timestamp in AVStream->time_base units; the time at which
     * the decompressed packet will be presented to the user.
     * Can be AV_NOPTS_VALUE if it is not stored in the file.
     * pts MUST be larger or equal to dts as presentation cannot happen before
     * decompression, unless one wants to view hex dumps. Some formats misuse
     * the terms dts and pts/cts to mean something different. Such timestamps
     * must be converted to true pts/dts before they are stored in AVPacket.
     */
    int64_t pts;
    /**
     * Decompression timestamp in AVStream->time_base units; the time at which
     * the packet is decompressed.
     * Can be AV_NOPTS_VALUE if it is not stored in the file.
     */
    int64_t dts;
    uint8_t *data;
    int   size;
    int   stream_index;
    /**
     * A combination of AV_PKT_FLAG values
     */
    int   flags;
    /**
     * Additional packet data that can be provided by the container.
     * Packet can contain several types of side information.
     */
    AVPacketSideData *side_data;
    int side_data_elems;

    /**
     * Duration of this packet in AVStream->time_base units, 0 if unknown.
     * Equals next_pts - this_pts in presentation order.
     */
    int64_t duration;

    int64_t pos;                            ///< byte position in stream, -1 if unknown

#if FF_API_CONVERGENCE_DURATION
    /**
     * @deprecated Same as the duration field, but as int64_t. This was required
     * for Matroska subtitles, whose duration values could overflow when the
     * duration field was still an int.
     */
    attribute_deprecated
    int64_t convergence_duration;
#endif
} AVPacket;
#define AV_PKT_FLAG_KEY     0x0001 ///< The packet contains a keyframe
#define AV_PKT_FLAG_CORRUPT 0x0002 ///< The packet content is corrupted

enum AVSideDataParamChangeFlags {
    AV_SIDE_DATA_PARAM_CHANGE_CHANNEL_COUNT  = 0x0001,
    AV_SIDE_DATA_PARAM_CHANGE_CHANNEL_LAYOUT = 0x0002,
    AV_SIDE_DATA_PARAM_CHANGE_SAMPLE_RATE    = 0x0004,
    AV_SIDE_DATA_PARAM_CHANGE_DIMENSIONS     = 0x0008,
};
/**
 * @}
 */

struct AVCodecInternal;

enum AVFieldOrder {
    AV_FIELD_UNKNOWN,
    AV_FIELD_PROGRESSIVE,
    AV_FIELD_TT,          //< Top coded_first, top displayed first
    AV_FIELD_BB,          //< Bottom coded first, bottom displayed first
    AV_FIELD_TB,          //< Top coded first, bottom displayed first
    AV_FIELD_BT,          //< Bottom coded first, top displayed first
};

/**
 * main external API structure.
 * New fields can be added to the end with minor version bumps.
 * Removal, reordering and changes to existing fields require a major
 * version bump.
 * sizeof(AVCodecContext) must not be used outside libav*.
 */
typedef struct AVCodecContext {
    /**
     * information on struct for av_log
     * - set by avcodec_alloc_context3
     */
    const AVClass *av_class;
    int log_level_offset;

    enum AVMediaType codec_type; /* see AVMEDIA_TYPE_xxx */
    const struct AVCodec  *codec;
#if FF_API_CODEC_NAME
    /**
     * @deprecated this field is not used for anything in libavcodec
     */
    attribute_deprecated
    char             codec_name[32];
#endif
    enum AVCodecID     codec_id; /* see AV_CODEC_ID_xxx */

    /**
     * fourcc (LSB first, so "ABCD" -> ('D'<<24) + ('C'<<16) + ('B'<<8) + 'A').
     * This is used to work around some encoder bugs.
     * A demuxer should set this to what is stored in the field used to identify the codec.
     * If there are multiple such fields in a container then the demuxer should choose the one
     * which maximizes the information about the used codec.
     * If the codec tag field in a container is larger than 32 bits then the demuxer should
     * remap the longer ID to 32 bits with a table or other structure. Alternatively a new
     * extra_codec_tag + size could be added but for this a clear advantage must be demonstrated
     * first.
     * - encoding: Set by user, if not then the default based on codec_id will be used.
     * - decoding: Set by user, will be converted to uppercase by libavcodec during init.
     */
    unsigned int codec_tag;

#if FF_API_STREAM_CODEC_TAG
    /**
     * @deprecated this field is unused
     */
    attribute_deprecated
    unsigned int stream_codec_tag;
#endif

    void *priv_data;

    /**
     * Private context used for internal data.
     *
     * Unlike priv_data, this is not codec-specific. It is used in general
     * libavcodec functions.
     */
    struct AVCodecInternal *internal;

    /**
     * Private data of the user, can be used to carry app specific stuff.
     * - encoding: Set by user.
     * - decoding: Set by user.
     */
    void *opaque;

    /**
     * the average bitrate
     * - encoding: Set by user; unused for constant quantizer encoding.
     * - decoding: Set by libavcodec. 0 or some bitrate if this info is available in the stream.
     */
    int bit_rate;

    /**
     * number of bits the bitstream is allowed to diverge from the reference.
     *           the reference can be CBR (for CBR pass1) or VBR (for pass2)
     * - encoding: Set by user; unused for constant quantizer encoding.
     * - decoding: unused
     */
    int bit_rate_tolerance;

    /**
     * Global quality for codecs which cannot change it per frame.
     * This should be proportional to MPEG-1/2/4 qscale.
     * - encoding: Set by user.
     * - decoding: unused
     */
    int global_quality;

    /**
     * - encoding: Set by user.
     * - decoding: unused
     */
    int compression_level;
#define FF_COMPRESSION_DEFAULT -1

    /**
     * AV_CODEC_FLAG_*.
     * - encoding: Set by user.
     * - decoding: Set by user.
     */
    int flags;

    /**
     * AV_CODEC_FLAG2_*
     * - encoding: Set by user.
     * - decoding: Set by user.
     */
    int flags2;

    /**
     * some codecs need / can use extradata like Huffman tables.
     * MJPEG: Huffman tables
     * rv10: additional flags
     * MPEG-4: global headers (they can be in the bitstream or here)
     * The allocated memory should be AV_INPUT_BUFFER_PADDING_SIZE bytes larger
     * than extradata_size to avoid problems if it is read with the bitstream reader.
     * The bytewise contents of extradata must not depend on the architecture or CPU endianness.
     * - encoding: Set/allocated/freed by libavcodec.
     * - decoding: Set/allocated/freed by user.
     */
    uint8_t *extradata;
    int extradata_size;

    /**
     * This is the fundamental unit of time (in seconds) in terms
     * of which frame timestamps are represented. For fixed-fps content,
     * timebase should be 1/framerate and timestamp increments should be
     * identically 1.
     * - encoding: MUST be set by user.
     * - decoding: the use of this field for decoding is deprecated.
     *             Use framerate instead.
     */
    AVRational time_base;

    /**
     * For some codecs, the time base is closer to the field rate than the frame rate.
     * Most notably, H.264 and MPEG-2 specify time_base as half of frame duration
     * if no telecine is used ...
     *
     * Set to time_base ticks per frame. Default 1, e.g., H.264/MPEG-2 set it to 2.
     */
    int ticks_per_frame;

    /**
     * Codec delay.
     *
     * Video:
     *   Number of frames the decoded output will be delayed relative to the
     *   encoded input.
     *
     * Audio:
     *   For encoding, this field is unused (see initial_padding).
     *
     *   For decoding, this is the number of samples the decoder needs to
     *   output before the decoder's output is valid. When seeking, you should
     *   start decoding this many samples prior to your desired seek point.
     *
     * - encoding: Set by libavcodec.
     * - decoding: Set by libavcodec.
     */
    int delay;


    /* video only */
    /**
     * picture width / height.
     *
     * @note Those fields may not match the values of the last
     * AVFrame output by avcodec_decode_video2 due frame
     * reordering.
     *
     * - encoding: MUST be set by user.
     * - decoding: May be set by the user before opening the decoder if known e.g.
     *             from the container. Some decoders will require the dimensions
     *             to be set by the caller. During decoding, the decoder may
     *             overwrite those values as required while parsing the data.
     */
    int width, height;

    /**
     * Bitstream width / height, may be different from width/height e.g. when
     * the decoded frame is cropped before being output.
     *
     * @note Those field may not match the value of the last
     * AVFrame output by avcodec_receive_frame() due frame
     * reordering.
     *
     * - encoding: unused
     * - decoding: May be set by the user before opening the decoder if known
     *             e.g. from the container. During decoding, the decoder may
     *             overwrite those values as required while parsing the data.
     */
    int coded_width, coded_height;

#if FF_API_ASPECT_EXTENDED
#define FF_ASPECT_EXTENDED 15
#endif

    /**
     * the number of pictures in a group of pictures, or 0 for intra_only
     * - encoding: Set by user.
     * - decoding: unused
     */
    int gop_size;
    int auto_gop;

    /**
     * Pixel format, see AV_PIX_FMT_xxx.
     * May be set by the demuxer if known from headers.
     * May be overridden by the decoder if it knows better.
     *
     * @note This field may not match the value of the last
     * AVFrame output by avcodec_receive_frame() due frame
     * reordering.
     *
     * - encoding: Set by user.
     * - decoding: Set by user if known, overridden by libavcodec while
     *             parsing the data.
     */
    enum AVPixelFormat pix_fmt;

#if FF_API_MOTION_EST
    /**
     * This option does nothing
     * @deprecated use codec private options instead
     */
    attribute_deprecated int me_method;
#endif

    /**
     * If non NULL, 'draw_horiz_band' is called by the libavcodec
     * decoder to draw a horizontal band. It improves cache usage. Not
     * all codecs can do that. You must check the codec capabilities
     * beforehand.
     * When multithreading is used, it may be called from multiple threads
     * at the same time; threads might draw different parts of the same AVFrame,
     * or multiple AVFrames, and there is no guarantee that slices will be drawn
     * in order.
     * The function is also used by hardware acceleration APIs.
     * It is called at least once during frame decoding to pass
     * the data needed for hardware render.
     * In that mode instead of pixel data, AVFrame points to
     * a structure specific to the acceleration API. The application
     * reads the structure and can change some fields to indicate progress
     * or mark state.
     * - encoding: unused
     * - decoding: Set by user.
     * @param height the height of the slice
     * @param y the y position of the slice
     * @param type 1->top field, 2->bottom field, 3->frame
     * @param offset offset into the AVFrame.data from which the slice should be read
     */
    void (*draw_horiz_band)(struct AVCodecContext *s,
                            const AVFrame *src, int offset[AV_NUM_DATA_POINTERS],
                            int y, int type, int height);

    /**
     * callback to negotiate the pixelFormat
     * @param fmt is the list of formats which are supported by the codec,
     * it is terminated by -1 as 0 is a valid format, the formats are ordered by quality.
     * The first is always the native one.
     * @note The callback may be called again immediately if initialization for
     * the selected (hardware-accelerated) pixel format failed.
     * @warning Behavior is undefined if the callback returns a value not
     * in the fmt list of formats.
     * @return the chosen format
     * - encoding: unused
     * - decoding: Set by user, if not set the native format will be chosen.
     */
    enum AVPixelFormat (*get_format)(struct AVCodecContext *s, const enum AVPixelFormat * fmt);

    /**
     * maximum number of B-frames between non-B-frames
     * Note: The output will be delayed by max_b_frames+1 relative to the input.
     * - encoding: Set by user.
     * - decoding: unused
     */
    int max_b_frames;

    /**
     * qscale factor between IP and B-frames
     * If > 0 then the last P-frame quantizer will be used (q= lastp_q*factor+offset).
     * If < 0 then normal ratecontrol will be done (q= -normal_q*factor+offset).
     * - encoding: Set by user.
     * - decoding: unused
     */
    float b_quant_factor;

#if FF_API_RC_STRATEGY
    /** @deprecated use codec private option instead */
    attribute_deprecated int rc_strategy;
#define FF_RC_STRATEGY_XVID 1
#endif

#if FF_API_PRIVATE_OPT
    /** @deprecated use encoder private options instead */
    attribute_deprecated
    int b_frame_strategy;
#endif

    /**
     * qscale offset between IP and B-frames
     * - encoding: Set by user.
     * - decoding: unused
     */
    float b_quant_offset;

    /**
     * Size of the frame reordering buffer in the decoder.
     * For MPEG-2 it is 1 IPB or 0 low delay IP.
     * - encoding: Set by libavcodec.
     * - decoding: Set by libavcodec.
     */
    int has_b_frames;

#if FF_API_PRIVATE_OPT
    /** @deprecated use encoder private options instead */
    attribute_deprecated
    int mpeg_quant;
#endif

    /**
     * qscale factor between P- and I-frames
     * If > 0 then the last P-frame quantizer will be used (q = lastp_q * factor + offset).
     * If < 0 then normal ratecontrol will be done (q= -normal_q*factor+offset).
     * - encoding: Set by user.
     * - decoding: unused
     */
    float i_quant_factor;

    /**
     * qscale offset between P and I-frames
     * - encoding: Set by user.
     * - decoding: unused
     */
    float i_quant_offset;

    /**
     * luminance masking (0-> disabled)
     * - encoding: Set by user.
     * - decoding: unused
     */
    float lumi_masking;

    /**
     * temporary complexity masking (0-> disabled)
     * - encoding: Set by user.
     * - decoding: unused
     */
    float temporal_cplx_masking;

    /**
     * spatial complexity masking (0-> disabled)
     * - encoding: Set by user.
     * - decoding: unused
     */
    float spatial_cplx_masking;

    /**
     * p block masking (0-> disabled)
     * - encoding: Set by user.
     * - decoding: unused
     */
    float p_masking;

    /**
     * darkness masking (0-> disabled)
     * - encoding: Set by user.
     * - decoding: unused
     */
    float dark_masking;

    /**
     * slice count
     * - encoding: Set by libavcodec.
     * - decoding: Set by user (or 0).
     */
    int slice_count;

#if FF_API_PRIVATE_OPT
    /** @deprecated use encoder private options instead */
    attribute_deprecated
     int prediction_method;
#define FF_PRED_LEFT   0
#define FF_PRED_PLANE  1
#define FF_PRED_MEDIAN 2
#endif

    /**
     * slice offsets in the frame in bytes
     * - encoding: Set/allocated by libavcodec.
     * - decoding: Set/allocated by user (or NULL).
     */
    int *slice_offset;

    /**
     * sample aspect ratio (0 if unknown)
     * That is the width of a pixel divided by the height of the pixel.
     * Numerator and denominator must be relatively prime and smaller than 256 for some video standards.
     * - encoding: Set by user.
     * - decoding: Set by libavcodec.
     */
    AVRational sample_aspect_ratio;

    /**
     * motion estimation comparison function
     * - encoding: Set by user.
     * - decoding: unused
     */
    int me_cmp;
    /**
     * subpixel motion estimation comparison function
     * - encoding: Set by user.
     * - decoding: unused
     */
    int me_sub_cmp;
    /**
     * macroblock comparison function (not supported yet)
     * - encoding: Set by user.
     * - decoding: unused
     */
    int mb_cmp;
    /**
     * interlaced DCT comparison function
     * - encoding: Set by user.
     * - decoding: unused
     */
    int ildct_cmp;
#define FF_CMP_SAD    0
#define FF_CMP_SSE    1
#define FF_CMP_SATD   2
#define FF_CMP_DCT    3
#define FF_CMP_PSNR   4
#define FF_CMP_BIT    5
#define FF_CMP_RD     6
#define FF_CMP_ZERO   7
#define FF_CMP_VSAD   8
#define FF_CMP_VSSE   9
#define FF_CMP_NSSE   10
#define FF_CMP_DCTMAX 13
#define FF_CMP_DCT264 14
#define FF_CMP_CHROMA 256

    /**
     * ME diamond size & shape
     * - encoding: Set by user.
     * - decoding: unused
     */
    int dia_size;

    /**
     * amount of previous MV predictors (2a+1 x 2a+1 square)
     * - encoding: Set by user.
     * - decoding: unused
     */
    int last_predictor_count;

#if FF_API_PRIVATE_OPT
    /** @deprecated use encoder private options instead */
    attribute_deprecated
    int pre_me;
#endif

    /**
     * motion estimation prepass comparison function
     * - encoding: Set by user.
     * - decoding: unused
     */
    int me_pre_cmp;

    /**
     * ME prepass diamond size & shape
     * - encoding: Set by user.
     * - decoding: unused
     */
    int pre_dia_size;

    /**
     * subpel ME quality
     * - encoding: Set by user.
     * - decoding: unused
     */
    int me_subpel_quality;

#if FF_API_AFD
    /**
     * DTG active format information (additional aspect ratio
     * information only used in DVB MPEG-2 transport streams)
     * 0 if not set.
     *
     * - encoding: unused
     * - decoding: Set by decoder.
     * @deprecated Deprecated in favor of AVSideData
     */
    attribute_deprecated int dtg_active_format;
#define FF_DTG_AFD_SAME         8
#define FF_DTG_AFD_4_3          9
#define FF_DTG_AFD_16_9         10
#define FF_DTG_AFD_14_9         11
#define FF_DTG_AFD_4_3_SP_14_9  13
#define FF_DTG_AFD_16_9_SP_14_9 14
#define FF_DTG_AFD_SP_4_3       15
#endif /* FF_API_AFD */

    /**
     * maximum motion estimation search range in subpel units
     * If 0 then no limit.
     *
     * - encoding: Set by user.
     * - decoding: unused
     */
    int me_range;

#if FF_API_QUANT_BIAS
    /**
     * @deprecated use encoder private option instead
     */
    attribute_deprecated int intra_quant_bias;
#define FF_DEFAULT_QUANT_BIAS 999999

    /**
     * @deprecated use encoder private option instead
     */
    attribute_deprecated int inter_quant_bias;
#endif

    /**
     * slice flags
     * - encoding: unused
     * - decoding: Set by user.
     */
    int slice_flags;
#define SLICE_FLAG_CODED_ORDER    0x0001 ///< draw_horiz_band() is called in coded order instead of display
#define SLICE_FLAG_ALLOW_FIELD    0x0002 ///< allow draw_horiz_band() with field slices (MPEG-2 field pics)
#define SLICE_FLAG_ALLOW_PLANE    0x0004 ///< allow draw_horiz_band() with 1 component at a time (SVQ1)

#if FF_API_XVMC
    /**
     * XVideo Motion Acceleration
     * - encoding: forbidden
     * - decoding: set by decoder
     * @deprecated XvMC support is slated for removal.
     */
    attribute_deprecated int xvmc_acceleration;
#endif /* FF_API_XVMC */

    /**
     * macroblock decision mode
     * - encoding: Set by user.
     * - decoding: unused
     */
    int mb_decision;
#define FF_MB_DECISION_SIMPLE 0        ///< uses mb_cmp
#define FF_MB_DECISION_BITS   1        ///< chooses the one which needs the fewest bits
#define FF_MB_DECISION_RD     2        ///< rate distortion

    /**
     * custom intra quantization matrix
     * - encoding: Set by user, can be NULL.
     * - decoding: Set by libavcodec.
     */
    uint16_t *intra_matrix;

    /**
     * custom inter quantization matrix
     * - encoding: Set by user, can be NULL.
     * - decoding: Set by libavcodec.
     */
    uint16_t *inter_matrix;

#if FF_API_PRIVATE_OPT
    /** @deprecated use encoder private options instead */
    attribute_deprecated
    int scenechange_threshold;

    /** @deprecated use encoder private options instead */
    attribute_deprecated
    int noise_reduction;
#endif

#if FF_API_MPV_OPT
    /**
     * @deprecated this field is unused
     */
    attribute_deprecated
    int me_threshold;

    /**
     * @deprecated this field is unused
     */
    attribute_deprecated
    int mb_threshold;
#endif

    /**
     * precision of the intra DC coefficient - 8
     * - encoding: Set by user.
     * - decoding: unused
     */
    int intra_dc_precision;

    /**
     * Number of macroblock rows at the top which are skipped.
     * - encoding: unused
     * - decoding: Set by user.
     */
    int skip_top;

    /**
     * Number of macroblock rows at the bottom which are skipped.
     * - encoding: unused
     * - decoding: Set by user.
     */
    int skip_bottom;

#if FF_API_MPV_OPT
    /**
     * @deprecated use encoder private options instead
     */
    attribute_deprecated
    float border_masking;
#endif

    /**
     * minimum MB Lagrange multiplier
     * - encoding: Set by user.
     * - decoding: unused
     */
    int mb_lmin;

    /**
     * maximum MB Lagrange multiplier
     * - encoding: Set by user.
     * - decoding: unused
     */
    int mb_lmax;

#if FF_API_PRIVATE_OPT
    /**
     * @deprecated use encoder private options instead
     */
    attribute_deprecated
    int me_penalty_compensation;
#endif

    /**
     * - encoding: Set by user.
     * - decoding: unused
     */
    int bidir_refine;

#if FF_API_PRIVATE_OPT
    /** @deprecated use encoder private options instead */
    attribute_deprecated
    int brd_scale;
#endif

    /**
     * minimum GOP size
     * - encoding: Set by user.
     * - decoding: unused
     */
    int keyint_min;

    /**
     * number of reference frames
     * - encoding: Set by user.
     * - decoding: Set by lavc.
     */
    int refs;

#if FF_API_PRIVATE_OPT
    /** @deprecated use encoder private options instead */
    attribute_deprecated
    int chromaoffset;
#endif

#if FF_API_UNUSED_MEMBERS
    /**
     * Multiplied by qscale for each frame and added to scene_change_score.
     * - encoding: Set by user.
     * - decoding: unused
     */
    attribute_deprecated int scenechange_factor;
#endif

    /**
     * Note: Value depends upon the compare function used for fullpel ME.
     * - encoding: Set by user.
     * - decoding: unused
     */
    int mv0_threshold;

#if FF_API_PRIVATE_OPT
    /** @deprecated use encoder private options instead */
    attribute_deprecated
    int b_sensitivity;
#endif

    /**
     * Chromaticity coordinates of the source primaries.
     * - encoding: Set by user
     * - decoding: Set by libavcodec
     */
    enum AVColorPrimaries color_primaries;

    /**
     * Color Transfer Characteristic.
     * - encoding: Set by user
     * - decoding: Set by libavcodec
     */
    enum AVColorTransferCharacteristic color_trc;

    /**
     * YUV colorspace type.
     * - encoding: Set by user
     * - decoding: Set by libavcodec
     */
    enum AVColorSpace colorspace;

    /**
     * MPEG vs JPEG YUV range.
     * - encoding: Set by user
     * - decoding: Set by libavcodec
     */
    enum AVColorRange color_range;

    /**
     * This defines the location of chroma samples.
     * - encoding: Set by user
     * - decoding: Set by libavcodec
     */
    enum AVChromaLocation chroma_sample_location;

    /**
     * Number of slices.
     * Indicates number of picture subdivisions. Used for parallelized
     * decoding.
     * - encoding: Set by user
     * - decoding: unused
     */
    int slices;

    /** Field order
     * - encoding: set by libavcodec
     * - decoding: Set by libavcodec
     */
    enum AVFieldOrder field_order;

    /* audio only */
    int sample_rate; ///< samples per second
    int channels;    ///< number of audio channels

    /**
     * audio sample format
     * - encoding: Set by user.
     * - decoding: Set by libavcodec.
     */
    enum AVSampleFormat sample_fmt;  ///< sample format

    /* The following data should not be initialized. */
    /**
     * Number of samples per channel in an audio frame.
     *
     * - encoding: set by libavcodec in avcodec_open2(). Each submitted frame
     *   except the last must contain exactly frame_size samples per channel.
     *   May be 0 when the codec has AV_CODEC_CAP_VARIABLE_FRAME_SIZE set, then the
     *   frame size is not restricted.
     * - decoding: may be set by some decoders to indicate constant frame size
     */
    int frame_size;

    /**
     * Frame counter, set by libavcodec.
     *
     * - decoding: total number of frames returned from the decoder so far.
     * - encoding: total number of frames passed to the encoder so far.
     *
     *   @note the counter is not incremented if encoding/decoding resulted in
     *   an error.
     */
    int frame_number;

    /**
     * number of bytes per packet if constant and known or 0
     * Used by some WAV based audio codecs.
     */
    int block_align;

    /**
     * Audio cutoff bandwidth (0 means "automatic")
     * - encoding: Set by user.
     * - decoding: unused
     */
    int cutoff;

    /**
     * Audio channel layout.
     * - encoding: set by user.
     * - decoding: set by libavcodec.
     */
    uint64_t channel_layout;

    /**
     * Request decoder to use this channel layout if it can (0 for default)
     * - encoding: unused
     * - decoding: Set by user.
     */
    uint64_t request_channel_layout;

    /**
     * Type of service that the audio stream conveys.
     * - encoding: Set by user.
     * - decoding: Set by libavcodec.
     */
    enum AVAudioServiceType audio_service_type;

    /**
     * Used to request a sample format from the decoder.
     * - encoding: unused.
     * - decoding: Set by user.
     */
    enum AVSampleFormat request_sample_fmt;

    /**
     * This callback is called at the beginning of each frame to get data
     * buffer(s) for it. There may be one contiguous buffer for all the data or
     * there may be a buffer per each data plane or anything in between. What
     * this means is, you may set however many entries in buf[] you feel necessary.
     * Each buffer must be reference-counted using the AVBuffer API (see description
     * of buf[] below).
     *
     * The following fields will be set in the frame before this callback is
     * called:
     * - format
     * - width, height (video only)
     * - sample_rate, channel_layout, nb_samples (audio only)
     * Their values may differ from the corresponding values in
     * AVCodecContext. This callback must use the frame values, not the codec
     * context values, to calculate the required buffer size.
     *
     * This callback must fill the following fields in the frame:
     * - data[]
     * - linesize[]
     * - extended_data:
     *   * if the data is planar audio with more than 8 channels, then this
     *     callback must allocate and fill extended_data to contain all pointers
     *     to all data planes. data[] must hold as many pointers as it can.
     *     extended_data must be allocated with av_malloc() and will be freed in
     *     av_frame_unref().
     *   * otherwise extended_data must point to data
     * - buf[] must contain one or more pointers to AVBufferRef structures. Each of
     *   the frame's data and extended_data pointers must be contained in these. That
     *   is, one AVBufferRef for each allocated chunk of memory, not necessarily one
     *   AVBufferRef per data[] entry. See: av_buffer_create(), av_buffer_alloc(),
     *   and av_buffer_ref().
     * - extended_buf and nb_extended_buf must be allocated with av_malloc() by
     *   this callback and filled with the extra buffers if there are more
     *   buffers than buf[] can hold. extended_buf will be freed in
     *   av_frame_unref().
     *
     * If AV_CODEC_CAP_DR1 is not set then get_buffer2() must call
     * avcodec_default_get_buffer2() instead of providing buffers allocated by
     * some other means.
     *
     * Each data plane must be aligned to the maximum required by the target
     * CPU.
     *
     * @see avcodec_default_get_buffer2()
     *
     * Video:
     *
     * If AV_GET_BUFFER_FLAG_REF is set in flags then the frame may be reused
     * (read and/or written to if it is writable) later by libavcodec.
     *
     * avcodec_align_dimensions2() should be used to find the required width and
     * height, as they normally need to be rounded up to the next multiple of 16.
     *
     * If frame multithreading is used and thread_safe_callbacks is set,
     * this callback may be called from a different thread, but not from more
     * than one at once. Does not need to be reentrant.
     *
     * @see avcodec_align_dimensions2()
     *
     * Audio:
     *
     * Decoders request a buffer of a particular size by setting
     * AVFrame.nb_samples prior to calling get_buffer2(). The decoder may,
     * however, utilize only part of the buffer by setting AVFrame.nb_samples
     * to a smaller value in the output frame.
     *
     * As a convenience, av_samples_get_buffer_size() and
     * av_samples_fill_arrays() in libavutil may be used by custom get_buffer2()
     * functions to find the required data size and to fill data pointers and
     * linesize. In AVFrame.linesize, only linesize[0] may be set for audio
     * since all planes must be the same size.
     *
     * @see av_samples_get_buffer_size(), av_samples_fill_arrays()
     *
     * - encoding: unused
     * - decoding: Set by libavcodec, user can override.
     */
    int (*get_buffer2)(struct AVCodecContext *s, AVFrame *frame, int flags);

    /**
     * If non-zero, the decoded audio and video frames returned from
     * avcodec_decode_video2() and avcodec_decode_audio4() are reference-counted
     * and are valid indefinitely. The caller must free them with
     * av_frame_unref() when they are not needed anymore.
     * Otherwise, the decoded frames must not be freed by the caller and are
     * only valid until the next decode call.
     *
     * This is always automatically enabled if avcodec_receive_frame() is used.
     *
     * - encoding: unused
     * - decoding: set by the caller before avcodec_open2().
     */
    int refcounted_frames;

    /* - encoding parameters */
    float qcompress;  ///< amount of qscale change between easy & hard scenes (0.0-1.0)
    float qblur;      ///< amount of qscale smoothing over time (0.0-1.0)

    /**
     * minimum quantizer
     * - encoding: Set by user.
     * - decoding: unused
     */
    int qmin;

    /**
     * maximum quantizer
     * - encoding: Set by user.
     * - decoding: unused
     */
    int qmax;

    /**
     * maximum quantizer difference between frames
     * - encoding: Set by user.
     * - decoding: unused
     */
    int max_qdiff;

#if FF_API_MPV_OPT
    /**
     * @deprecated use encoder private options instead
     */
    attribute_deprecated
    float rc_qsquish;

    attribute_deprecated
    float rc_qmod_amp;
    attribute_deprecated
    int rc_qmod_freq;
#endif

    /**
     * decoder bitstream buffer size
     * - encoding: Set by user.
     * - decoding: unused
     */
    int rc_buffer_size;

    /**
     * ratecontrol override, see RcOverride
     * - encoding: Allocated/set/freed by user.
     * - decoding: unused
     */
    int rc_override_count;
    RcOverride *rc_override;

#if FF_API_MPV_OPT
    /**
     * @deprecated use encoder private options instead
     */
    attribute_deprecated
    const char *rc_eq;
#endif

    /**
     * maximum bitrate
     * - encoding: Set by user.
     * - decoding: unused
     */
    int rc_max_rate;

    /**
     * minimum bitrate
     * - encoding: Set by user.
     * - decoding: unused
     */
    int rc_min_rate;

#if FF_API_MPV_OPT
    /**
     * @deprecated use encoder private options instead
     */
    attribute_deprecated
    float rc_buffer_aggressivity;

    attribute_deprecated
    float rc_initial_cplx;
#endif

    /**
     * Ratecontrol attempt to use, at maximum, <value> of what can be used without an underflow.
     * - encoding: Set by user.
     * - decoding: unused.
     */
    float rc_max_available_vbv_use;

    /**
     * Ratecontrol attempt to use, at least, <value> times the amount needed to prevent a vbv overflow.
     * - encoding: Set by user.
     * - decoding: unused.
     */
    float rc_min_vbv_overflow_use;

    /**
     * Number of bits which should be loaded into the rc buffer before decoding starts.
     * - encoding: Set by user.
     * - decoding: unused
     */
    int rc_initial_buffer_occupancy;

#if FF_API_CODER_TYPE
#define FF_CODER_TYPE_VLC       0
#define FF_CODER_TYPE_AC        1
#define FF_CODER_TYPE_RAW       2
#define FF_CODER_TYPE_RLE       3
#if FF_API_UNUSED_MEMBERS
#define FF_CODER_TYPE_DEFLATE   4
#endif /* FF_API_UNUSED_MEMBERS */
    /**
     * @deprecated use encoder private options instead
     */
    attribute_deprecated
    int coder_type;
#endif /* FF_API_CODER_TYPE */

#if FF_API_PRIVATE_OPT
    /** @deprecated use encoder private options instead */
    attribute_deprecated
    int context_model;
#endif

#if FF_API_MPV_OPT
    /**
     * @deprecated use encoder private options instead
     */
    attribute_deprecated
    int lmin;

    /**
     * @deprecated use encoder private options instead
     */
    attribute_deprecated
    int lmax;
#endif

#if FF_API_PRIVATE_OPT
    /** @deprecated use encoder private options instead */
    attribute_deprecated
    int frame_skip_threshold;

    /** @deprecated use encoder private options instead */
    attribute_deprecated
    int frame_skip_factor;

    /** @deprecated use encoder private options instead */
    attribute_deprecated
    int frame_skip_exp;

    /** @deprecated use encoder private options instead */
    attribute_deprecated
    int frame_skip_cmp;
#endif /* FF_API_PRIVATE_OPT */

    /**
     * trellis RD quantization
     * - encoding: Set by user.
     * - decoding: unused
     */
    int trellis;

#if FF_API_PRIVATE_OPT
    /** @deprecated use encoder private options instead */
    attribute_deprecated
    int min_prediction_order;

    /** @deprecated use encoder private options instead */
    attribute_deprecated
    int max_prediction_order;

    /** @deprecated use encoder private options instead */
    attribute_deprecated
    int64_t timecode_frame_start;
#endif

#if FF_API_RTP_CALLBACK
    /**
     * @deprecated unused
     */
    /* The RTP callback: This function is called    */
    /* every time the encoder has a packet to send. */
    /* It depends on the encoder if the data starts */
    /* with a Start Code (it should). H.263 does.   */
    /* mb_nb contains the number of macroblocks     */
    /* encoded in the RTP payload.                  */
    attribute_deprecated
    void (*rtp_callback)(struct AVCodecContext *avctx, void *data, int size, int mb_nb);
#endif

#if FF_API_PRIVATE_OPT
    /** @deprecated use encoder private options instead */
    attribute_deprecated
    int rtp_payload_size;   /* The size of the RTP payload: the coder will  */
                            /* do its best to deliver a chunk with size     */
                            /* below rtp_payload_size, the chunk will start */
                            /* with a start code on some codecs like H.263. */
                            /* This doesn't take account of any particular  */
                            /* headers inside the transmitted RTP payload.  */
#endif

#if FF_API_STAT_BITS
    /* statistics, used for 2-pass encoding */
    attribute_deprecated
    int mv_bits;
    attribute_deprecated
    int header_bits;
    attribute_deprecated
    int i_tex_bits;
    attribute_deprecated
    int p_tex_bits;
    attribute_deprecated
    int i_count;
    attribute_deprecated
    int p_count;
    attribute_deprecated
    int skip_count;
    attribute_deprecated
    int misc_bits;

    /** @deprecated this field is unused */
    attribute_deprecated
    int frame_bits;
#endif

    /**
     * pass1 encoding statistics output buffer
     * - encoding: Set by libavcodec.
     * - decoding: unused
     */
    char *stats_out;

    /**
     * pass2 encoding statistics input buffer
     * Concatenated stuff from stats_out of pass1 should be placed here.
     * - encoding: Allocated/set/freed by user.
     * - decoding: unused
     */
    char *stats_in;

    /**
     * Work around bugs in encoders which sometimes cannot be detected automatically.
     * - encoding: Set by user
     * - decoding: Set by user
     */
    int workaround_bugs;
#define FF_BUG_AUTODETECT       1  ///< autodetection
#if FF_API_OLD_MSMPEG4
#define FF_BUG_OLD_MSMPEG4      2
#endif
#define FF_BUG_XVID_ILACE       4
#define FF_BUG_UMP4             8
#define FF_BUG_NO_PADDING       16
#define FF_BUG_AMV              32
#if FF_API_AC_VLC
#define FF_BUG_AC_VLC           0  ///< Will be removed, libavcodec can now handle these non-compliant files by default.
#endif
#define FF_BUG_QPEL_CHROMA      64
#define FF_BUG_STD_QPEL         128
#define FF_BUG_QPEL_CHROMA2     256
#define FF_BUG_DIRECT_BLOCKSIZE 512
#define FF_BUG_EDGE             1024
#define FF_BUG_HPEL_CHROMA      2048
#define FF_BUG_DC_CLIP          4096
#define FF_BUG_MS               8192 ///< Work around various bugs in Microsoft's broken decoders.
#define FF_BUG_TRUNCATED       16384

    /**
     * strictly follow the standard (MPEG-4, ...).
     * - encoding: Set by user.
     * - decoding: Set by user.
     * Setting this to STRICT or higher means the encoder and decoder will
     * generally do stupid things, whereas setting it to unofficial or lower
     * will mean the encoder might produce output that is not supported by all
     * spec-compliant decoders. Decoders don't differentiate between normal,
     * unofficial and experimental (that is, they always try to decode things
     * when they can) unless they are explicitly asked to behave stupidly
     * (=strictly conform to the specs)
     */
    int strict_std_compliance;
#define FF_COMPLIANCE_VERY_STRICT   2 ///< Strictly conform to an older more strict version of the spec or reference software.
#define FF_COMPLIANCE_STRICT        1 ///< Strictly conform to all the things in the spec no matter what consequences.
#define FF_COMPLIANCE_NORMAL        0
#define FF_COMPLIANCE_UNOFFICIAL   -1 ///< Allow unofficial extensions
#define FF_COMPLIANCE_EXPERIMENTAL -2 ///< Allow nonstandardized experimental things.

    /**
     * error concealment flags
     * - encoding: unused
     * - decoding: Set by user.
     */
    int error_concealment;
#define FF_EC_GUESS_MVS   1
#define FF_EC_DEBLOCK     2

    /**
     * debug
     * - encoding: Set by user.
     * - decoding: Set by user.
     */
    int debug;
#define FF_DEBUG_PICT_INFO   1
#define FF_DEBUG_RC          2
#define FF_DEBUG_BITSTREAM   4
#define FF_DEBUG_MB_TYPE     8
#define FF_DEBUG_QP          16
#if FF_API_DEBUG_MV
/**
 * @deprecated this option does nothing
 */
#define FF_DEBUG_MV          32
#endif
#define FF_DEBUG_DCT_COEFF   0x00000040
#define FF_DEBUG_SKIP        0x00000080
#define FF_DEBUG_STARTCODE   0x00000100
#if FF_API_UNUSED_MEMBERS
#define FF_DEBUG_PTS         0x00000200
#endif /* FF_API_UNUSED_MEMBERS */
#define FF_DEBUG_ER          0x00000400
#define FF_DEBUG_MMCO        0x00000800
#define FF_DEBUG_BUGS        0x00001000
#if FF_API_DEBUG_MV
#define FF_DEBUG_VIS_QP      0x00002000
#define FF_DEBUG_VIS_MB_TYPE 0x00004000
#endif
#define FF_DEBUG_BUFFERS     0x00008000
#define FF_DEBUG_THREADS     0x00010000

#if FF_API_DEBUG_MV
    /**
     * @deprecated this option does not have any effect
     */
    attribute_deprecated
    int debug_mv;
#define FF_DEBUG_VIS_MV_P_FOR  0x00000001 // visualize forward predicted MVs of P-frames
#define FF_DEBUG_VIS_MV_B_FOR  0x00000002 // visualize forward predicted MVs of B-frames
#define FF_DEBUG_VIS_MV_B_BACK 0x00000004 // visualize backward predicted MVs of B-frames
#endif

    /**
     * Error recognition; may misdetect some more or less valid parts as errors.
     * - encoding: unused
     * - decoding: Set by user.
     */
    int err_recognition;

/**
 * Verify checksums embedded in the bitstream (could be of either encoded or
 * decoded data, depending on the codec) and print an error message on mismatch.
 * If AV_EF_EXPLODE is also set, a mismatching checksum will result in the
 * decoder returning an error.
 */
#define AV_EF_CRCCHECK  (1<<0)
#define AV_EF_BITSTREAM (1<<1)
#define AV_EF_BUFFER    (1<<2)
#define AV_EF_EXPLODE   (1<<3)

    /**
     * opaque 64-bit number (generally a PTS) that will be reordered and
     * output in AVFrame.reordered_opaque
     * - encoding: unused
     * - decoding: Set by user.
     */
    int64_t reordered_opaque;

    /**
     * Hardware accelerator in use
     * - encoding: unused.
     * - decoding: Set by libavcodec
     */
    struct AVHWAccel *hwaccel;

    /**
     * Hardware accelerator context.
     * For some hardware accelerators, a global context needs to be
     * provided by the user. In that case, this holds display-dependent
     * data Libav cannot instantiate itself. Please refer to the
     * Libav HW accelerator documentation to know how to fill this
     * is. e.g. for VA API, this is a struct vaapi_context.
     * - encoding: unused
     * - decoding: Set by user
     */
    void *hwaccel_context;

    /**
     * error
     * - encoding: Set by libavcodec if flags & AV_CODEC_FLAG_PSNR.
     * - decoding: unused
     */
    uint64_t error[AV_NUM_DATA_POINTERS];

    /**
     * DCT algorithm, see FF_DCT_* below
     * - encoding: Set by user.
     * - decoding: unused
     */
    int dct_algo;
#define FF_DCT_AUTO    0
#define FF_DCT_FASTINT 1
#define FF_DCT_INT     2
#define FF_DCT_MMX     3
#define FF_DCT_ALTIVEC 5
#define FF_DCT_FAAN    6

    /**
     * IDCT algorithm, see FF_IDCT_* below.
     * - encoding: Set by user.
     * - decoding: Set by user.
     */
    int idct_algo;
#define FF_IDCT_AUTO          0
#define FF_IDCT_INT           1
#define FF_IDCT_SIMPLE        2
#define FF_IDCT_SIMPLEMMX     3
#define FF_IDCT_ARM           7
#define FF_IDCT_ALTIVEC       8
#if FF_API_ARCH_SH4
#define FF_IDCT_SH4           9
#endif
#define FF_IDCT_SIMPLEARM     10
#if FF_API_UNUSED_MEMBERS
#define FF_IDCT_IPP           13
#endif /* FF_API_UNUSED_MEMBERS */
#define FF_IDCT_XVID          14
#if FF_API_IDCT_XVIDMMX
#define FF_IDCT_XVIDMMX       14
#endif /* FF_API_IDCT_XVIDMMX */
#define FF_IDCT_SIMPLEARMV5TE 16
#define FF_IDCT_SIMPLEARMV6   17
#if FF_API_ARCH_SPARC
#define FF_IDCT_SIMPLEVIS     18
#endif
#define FF_IDCT_FAAN          20
#define FF_IDCT_SIMPLENEON    22
#if FF_API_ARCH_ALPHA
#define FF_IDCT_SIMPLEALPHA   23
#endif

    /**
     * bits per sample/pixel from the demuxer (needed for huffyuv).
     * - encoding: Set by libavcodec.
     * - decoding: Set by user.
     */
     int bits_per_coded_sample;

    /**
     * Bits per sample/pixel of internal libavcodec pixel/sample format.
     * - encoding: set by user.
     * - decoding: set by libavcodec.
     */
    int bits_per_raw_sample;

#if FF_API_LOWRES
    /**
     * low resolution decoding, 1-> 1/2 size, 2->1/4 size
     * - encoding: unused
     * - decoding: Set by user.
     *
     * @deprecated use decoder private options instead
     */
    attribute_deprecated int lowres;
#endif

#if FF_API_CODED_FRAME
    /**
     * the picture in the bitstream
     * - encoding: Set by libavcodec.
     * - decoding: unused
     *
     * @deprecated use the quality factor packet side data instead
     */
    attribute_deprecated AVFrame *coded_frame;
#endif

    /**
     * thread count
     * is used to decide how many independent tasks should be passed to execute()
     * - encoding: Set by user.
     * - decoding: Set by user.
     */
    int thread_count;

    /**
     * Which multithreading methods to use.
     * Use of FF_THREAD_FRAME will increase decoding delay by one frame per thread,
     * so clients which cannot provide future frames should not use it.
     *
     * - encoding: Set by user, otherwise the default is used.
     * - decoding: Set by user, otherwise the default is used.
     */
    int thread_type;
#define FF_THREAD_FRAME   1 ///< Decode more than one frame at once
#define FF_THREAD_SLICE   2 ///< Decode more than one part of a single frame at once

    /**
     * Which multithreading methods are in use by the codec.
     * - encoding: Set by libavcodec.
     * - decoding: Set by libavcodec.
     */
    int active_thread_type;

    /**
     * Set by the client if its custom get_buffer() callback can be called
     * synchronously from another thread, which allows faster multithreaded decoding.
     * draw_horiz_band() will be called from other threads regardless of this setting.
     * Ignored if the default get_buffer() is used.
     * - encoding: Set by user.
     * - decoding: Set by user.
     */
    int thread_safe_callbacks;

    /**
     * The codec may call this to execute several independent things.
     * It will return only after finishing all tasks.
     * The user may replace this with some multithreaded implementation,
     * the default implementation will execute the parts serially.
     * @param count the number of things to execute
     * - encoding: Set by libavcodec, user can override.
     * - decoding: Set by libavcodec, user can override.
     */
    int (*execute)(struct AVCodecContext *c, int (*func)(struct AVCodecContext *c2, void *arg), void *arg2, int *ret, int count, int size);

    /**
     * The codec may call this to execute several independent things.
     * It will return only after finishing all tasks.
     * The user may replace this with some multithreaded implementation,
     * the default implementation will execute the parts serially.
     * Also see avcodec_thread_init and e.g. the --enable-pthread configure option.
     * @param c context passed also to func
     * @param count the number of things to execute
     * @param arg2 argument passed unchanged to func
     * @param ret return values of executed functions, must have space for "count" values. May be NULL.
     * @param func function that will be called count times, with jobnr from 0 to count-1.
     *             threadnr will be in the range 0 to c->thread_count-1 < MAX_THREADS and so that no
     *             two instances of func executing at the same time will have the same threadnr.
     * @return always 0 currently, but code should handle a future improvement where when any call to func
     *         returns < 0 no further calls to func may be done and < 0 is returned.
     * - encoding: Set by libavcodec, user can override.
     * - decoding: Set by libavcodec, user can override.
     */
    int (*execute2)(struct AVCodecContext *c, int (*func)(struct AVCodecContext *c2, void *arg, int jobnr, int threadnr), void *arg2, int *ret, int count);

    /**
     * noise vs. sse weight for the nsse comparison function
     * - encoding: Set by user.
     * - decoding: unused
     */
     int nsse_weight;

    /**
     * profile
     * - encoding: Set by user.
     * - decoding: Set by libavcodec.
     */
     int profile;
#define FF_PROFILE_UNKNOWN -99
#define FF_PROFILE_RESERVED -100

#define FF_PROFILE_AAC_MAIN 0
#define FF_PROFILE_AAC_LOW  1
#define FF_PROFILE_AAC_SSR  2
#define FF_PROFILE_AAC_LTP  3
#define FF_PROFILE_AAC_HE   4
#define FF_PROFILE_AAC_HE_V2 28
#define FF_PROFILE_AAC_LD   22
#define FF_PROFILE_AAC_ELD  38
#define FF_PROFILE_MPEG2_AAC_LOW 128
#define FF_PROFILE_MPEG2_AAC_HE  131

#define FF_PROFILE_DTS         20
#define FF_PROFILE_DTS_ES      30
#define FF_PROFILE_DTS_96_24   40
#define FF_PROFILE_DTS_HD_HRA  50
#define FF_PROFILE_DTS_HD_MA   60
#define FF_PROFILE_DTS_EXPRESS 70

#define FF_PROFILE_MPEG2_422    0
#define FF_PROFILE_MPEG2_HIGH   1
#define FF_PROFILE_MPEG2_SS     2
#define FF_PROFILE_MPEG2_SNR_SCALABLE  3
#define FF_PROFILE_MPEG2_MAIN   4
#define FF_PROFILE_MPEG2_SIMPLE 5

#define FF_PROFILE_H264_CONSTRAINED  (1<<9)  // 8+1; constraint_set1_flag
#define FF_PROFILE_H264_INTRA        (1<<11) // 8+3; constraint_set3_flag

#define FF_PROFILE_H264_BASELINE             66
#define FF_PROFILE_H264_CONSTRAINED_BASELINE (66|FF_PROFILE_H264_CONSTRAINED)
#define FF_PROFILE_H264_MAIN                 77
#define FF_PROFILE_H264_EXTENDED             88
#define FF_PROFILE_H264_HIGH                 100
#define FF_PROFILE_H264_HIGH_10              110
#define FF_PROFILE_H264_HIGH_10_INTRA        (110|FF_PROFILE_H264_INTRA)
#define FF_PROFILE_H264_MULTIVIEW_HIGH       118
#define FF_PROFILE_H264_HIGH_422             122
#define FF_PROFILE_H264_HIGH_422_INTRA       (122|FF_PROFILE_H264_INTRA)
#define FF_PROFILE_H264_STEREO_HIGH          128
#define FF_PROFILE_H264_HIGH_444             144
#define FF_PROFILE_H264_HIGH_444_PREDICTIVE  244
#define FF_PROFILE_H264_HIGH_444_INTRA       (244|FF_PROFILE_H264_INTRA)
#define FF_PROFILE_H264_CAVLC_444            44

#define FF_PROFILE_VC1_SIMPLE   0
#define FF_PROFILE_VC1_MAIN     1
#define FF_PROFILE_VC1_COMPLEX  2
#define FF_PROFILE_VC1_ADVANCED 3

#define FF_PROFILE_MPEG4_SIMPLE                     0
#define FF_PROFILE_MPEG4_SIMPLE_SCALABLE            1
#define FF_PROFILE_MPEG4_CORE                       2
#define FF_PROFILE_MPEG4_MAIN                       3
#define FF_PROFILE_MPEG4_N_BIT                      4
#define FF_PROFILE_MPEG4_SCALABLE_TEXTURE           5
#define FF_PROFILE_MPEG4_SIMPLE_FACE_ANIMATION      6
#define FF_PROFILE_MPEG4_BASIC_ANIMATED_TEXTURE     7
#define FF_PROFILE_MPEG4_HYBRID                     8
#define FF_PROFILE_MPEG4_ADVANCED_REAL_TIME         9
#define FF_PROFILE_MPEG4_CORE_SCALABLE             10
#define FF_PROFILE_MPEG4_ADVANCED_CODING           11
#define FF_PROFILE_MPEG4_ADVANCED_CORE             12
#define FF_PROFILE_MPEG4_ADVANCED_SCALABLE_TEXTURE 13
#define FF_PROFILE_MPEG4_SIMPLE_STUDIO             14
#define FF_PROFILE_MPEG4_ADVANCED_SIMPLE           15

#define FF_PROFILE_JPEG2000_CSTREAM_RESTRICTION_0   1
#define FF_PROFILE_JPEG2000_CSTREAM_RESTRICTION_1   2
#define FF_PROFILE_JPEG2000_CSTREAM_NO_RESTRICTION  32768
#define FF_PROFILE_JPEG2000_DCINEMA_2K              3
#define FF_PROFILE_JPEG2000_DCINEMA_4K              4

#define FF_PROFILE_VP9_0                            0
#define FF_PROFILE_VP9_1                            1
#define FF_PROFILE_VP9_2                            2
#define FF_PROFILE_VP9_3                            3

#define FF_PROFILE_HEVC_MAIN                        1
#define FF_PROFILE_HEVC_MAIN_10                     2
#define FF_PROFILE_HEVC_MAIN_STILL_PICTURE          3
#define FF_PROFILE_HEVC_REXT                        4

    /**
     * level
     * - encoding: Set by user.
     * - decoding: Set by libavcodec.
     */
     int level;
#define FF_LEVEL_UNKNOWN -99

    /**
     * - encoding: unused
     * - decoding: Set by user.
     */
    enum AVDiscard skip_loop_filter;

    /**
     * - encoding: unused
     * - decoding: Set by user.
     */
    enum AVDiscard skip_idct;

    /**
     * - encoding: unused
     * - decoding: Set by user.
     */
    enum AVDiscard skip_frame;

    /**
     * Header containing style information for text subtitles.
     * For SUBTITLE_ASS subtitle type, it should contain the whole ASS
     * [Script Info] and [V4+ Styles] section, plus the [Events] line and
     * the Format line following. It shouldn't include any Dialogue line.
     * - encoding: Set/allocated/freed by user (before avcodec_open2())
     * - decoding: Set/allocated/freed by libavcodec (by avcodec_open2())
     */
    uint8_t *subtitle_header;
    int subtitle_header_size;

#if FF_API_ERROR_RATE
    /**
     * @deprecated use the 'error_rate' private AVOption of the mpegvideo
     * encoders
     */
    attribute_deprecated
    int error_rate;
#endif

#if FF_API_VBV_DELAY
    /**
     * VBV delay coded in the last frame (in periods of a 27 MHz clock).
     * Used for compliant TS muxing.
     * - encoding: Set by libavcodec.
     * - decoding: unused.
     * @deprecated this value is now exported as a part of
     * AV_PKT_DATA_CPB_PROPERTIES packet side data
     */
    attribute_deprecated
    uint64_t vbv_delay;
#endif

#if FF_API_SIDEDATA_ONLY_PKT
    /**
     * Encoding only and set by default. Allow encoders to output packets
     * that do not contain any encoded data, only side data.
     *
     * Some encoders need to output such packets, e.g. to update some stream
     * parameters at the end of encoding.
     *
     * @deprecated this field disables the default behaviour and
     *             it is kept only for compatibility.
     */
    attribute_deprecated
    int side_data_only_packets;
#endif

    /**
     * Audio only. The number of "priming" samples (padding) inserted by the
     * encoder at the beginning of the audio. I.e. this number of leading
     * decoded samples must be discarded by the caller to get the original audio
     * without leading padding.
     *
     * - decoding: unused
     * - encoding: Set by libavcodec. The timestamps on the output packets are
     *             adjusted by the encoder so that they always refer to the
     *             first sample of the data actually contained in the packet,
     *             including any added padding.  E.g. if the timebase is
     *             1/samplerate and the timestamp of the first input sample is
     *             0, the timestamp of the first output packet will be
     *             -initial_padding.
     */
    int initial_padding;

    /*
     * - decoding: For codecs that store a framerate value in the compressed
     *             bitstream, the decoder may export it here. { 0, 1} when
     *             unknown.
     * - encoding: May be used to signal the framerate of CFR content to an
     *             encoder.
     */
    AVRational framerate;

    double metadata_framerate;

    /**
     * Nominal unaccelerated pixel format, see AV_PIX_FMT_xxx.
     * - encoding: unused.
     * - decoding: Set by libavcodec before calling get_format()
     */
    enum AVPixelFormat sw_pix_fmt;

<<<<<<< HEAD
    int dropped_frames;
=======
    /**
     * Additional data associated with the entire coded stream.
     *
     * - decoding: unused
     * - encoding: may be set by libavcodec after avcodec_open2().
     */
    AVPacketSideData *coded_side_data;
    int            nb_coded_side_data;

    /**
     * A reference to the AVHWFramesContext describing the input (for encoding)
     * or output (decoding) frames. The reference is set by the caller and
     * afterwards owned (and freed) by libavcodec.
     *
     * - decoding: This field should be set by the caller from the get_format()
     *             callback. The previous reference (if any) will always be
     *             unreffed by libavcodec before the get_format() call.
     *
     *             If the default get_buffer2() is used with a hwaccel pixel
     *             format, then this AVHWFramesContext will be used for
     *             allocating the frame buffers.
     *
     * - encoding: For hardware encoders configured to use a hwaccel pixel
     *             format, this field should be set by the caller to a reference
     *             to the AVHWFramesContext describing input frames.
     *             AVHWFramesContext.format must be equal to
     *             AVCodecContext.pix_fmt.
     *
     *             This field should be set before avcodec_open2() is called.
     */
    AVBufferRef *hw_frames_ctx;
>>>>>>> 6a1ea4ec
} AVCodecContext;

/**
 * AVProfile.
 */
typedef struct AVProfile {
    int profile;
    const char *name; ///< short name for the profile
} AVProfile;

typedef struct AVCodecDefault AVCodecDefault;

struct AVSubtitle;

/**
 * AVCodec.
 */
typedef struct AVCodec {
    /**
     * Name of the codec implementation.
     * The name is globally unique among encoders and among decoders (but an
     * encoder and a decoder can share the same name).
     * This is the primary way to find a codec from the user perspective.
     */
    const char *name;
    /**
     * Descriptive name for the codec, meant to be more human readable than name.
     * You should use the NULL_IF_CONFIG_SMALL() macro to define it.
     */
    const char *long_name;
    enum AVMediaType type;
    enum AVCodecID id;
    /**
     * Codec capabilities.
     * see AV_CODEC_CAP_*
     */
    int capabilities;
    const AVRational *supported_framerates; ///< array of supported framerates, or NULL if any, array is terminated by {0,0}
    const enum AVPixelFormat *pix_fmts;     ///< array of supported pixel formats, or NULL if unknown, array is terminated by -1
    const int *supported_samplerates;       ///< array of supported audio samplerates, or NULL if unknown, array is terminated by 0
    const enum AVSampleFormat *sample_fmts; ///< array of supported sample formats, or NULL if unknown, array is terminated by -1
    const uint64_t *channel_layouts;         ///< array of support channel layouts, or NULL if unknown. array is terminated by 0
#if FF_API_LOWRES
    attribute_deprecated uint8_t max_lowres; ///< maximum value for lowres supported by the decoder
#endif
    const AVClass *priv_class;              ///< AVClass for the private context
    const AVProfile *profiles;              ///< array of recognized profiles, or NULL if unknown, array is terminated by {FF_PROFILE_UNKNOWN}

    /*****************************************************************
     * No fields below this line are part of the public API. They
     * may not be used outside of libavcodec and can be changed and
     * removed at will.
     * New public fields should be added right above.
     *****************************************************************
     */
    int priv_data_size;
    struct AVCodec *next;
    /**
     * @name Frame-level threading support functions
     * @{
     */
    /**
     * If defined, called on thread contexts when they are created.
     * If the codec allocates writable tables in init(), re-allocate them here.
     * priv_data will be set to a copy of the original.
     */
    int (*init_thread_copy)(AVCodecContext *);
    /**
     * Copy necessary context variables from a previous thread context to the current one.
     * If not defined, the next thread will start automatically; otherwise, the codec
     * must call ff_thread_finish_setup().
     *
     * dst and src will (rarely) point to the same context, in which case memcpy should be skipped.
     */
    int (*update_thread_context)(AVCodecContext *dst, const AVCodecContext *src);
    /** @} */

    /**
     * Private codec-specific defaults.
     */
    const AVCodecDefault *defaults;

    /**
     * Initialize codec static data, called from avcodec_register().
     */
    void (*init_static_data)(struct AVCodec *codec);

    int (*init)(AVCodecContext *);
    int (*encode_sub)(AVCodecContext *, uint8_t *buf, int buf_size,
                      const struct AVSubtitle *sub);
    /**
     * Encode data to an AVPacket.
     *
     * @param      avctx          codec context
     * @param      avpkt          output AVPacket (may contain a user-provided buffer)
     * @param[in]  frame          AVFrame containing the raw data to be encoded
     * @param[out] got_packet_ptr encoder sets to 0 or 1 to indicate that a
     *                            non-empty packet was returned in avpkt.
     * @return 0 on success, negative error code on failure
     */
    int (*encode2)(AVCodecContext *avctx, AVPacket *avpkt, const AVFrame *frame,
                   int *got_packet_ptr);
    int (*decode)(AVCodecContext *, void *outdata, int *outdata_size, AVPacket *avpkt);
    int (*close)(AVCodecContext *);
    /**
     * Decode/encode API with decoupled packet/frame dataflow. The API is the
     * same as the avcodec_ prefixed APIs (avcodec_send_frame() etc.), except
     * that:
     * - never called if the codec is closed or the wrong type,
     * - AVPacket parameter change side data is applied right before calling
     *   AVCodec->send_packet,
     * - if AV_CODEC_CAP_DELAY is not set, drain packets or frames are never sent,
     * - only one drain packet is ever passed down (until the next flush()),
     * - a drain AVPacket is always NULL (no need to check for avpkt->size).
     */
    int (*send_frame)(AVCodecContext *avctx, const AVFrame *frame);
    int (*send_packet)(AVCodecContext *avctx, const AVPacket *avpkt);
    int (*receive_frame)(AVCodecContext *avctx, AVFrame *frame);
    int (*receive_packet)(AVCodecContext *avctx, AVPacket *avpkt);
    /**
     * Flush buffers.
     * Will be called when seeking
     */
    void (*flush)(AVCodecContext *);
    /**
     * Internal codec capabilities.
     * See FF_CODEC_CAP_* in internal.h
     */
    int caps_internal;
} AVCodec;

/**
 * @defgroup lavc_hwaccel AVHWAccel
 * @{
 */
typedef struct AVHWAccel {
    /**
     * Name of the hardware accelerated codec.
     * The name is globally unique among encoders and among decoders (but an
     * encoder and a decoder can share the same name).
     */
    const char *name;

    /**
     * Type of codec implemented by the hardware accelerator.
     *
     * See AVMEDIA_TYPE_xxx
     */
    enum AVMediaType type;

    /**
     * Codec implemented by the hardware accelerator.
     *
     * See AV_CODEC_ID_xxx
     */
    enum AVCodecID id;

    /**
     * Supported pixel format.
     *
     * Only hardware accelerated formats are supported here.
     */
    enum AVPixelFormat pix_fmt;

    /**
     * Hardware accelerated codec capabilities.
     * see FF_HWACCEL_CODEC_CAP_*
     */
    int capabilities;

    /*****************************************************************
     * No fields below this line are part of the public API. They
     * may not be used outside of libavcodec and can be changed and
     * removed at will.
     * New public fields should be added right above.
     *****************************************************************
     */
    struct AVHWAccel *next;

    /**
     * Allocate a custom buffer
     */
    int (*alloc_frame)(AVCodecContext *avctx, AVFrame *frame);

    /**
     * Called at the beginning of each frame or field picture.
     *
     * Meaningful frame information (codec specific) is guaranteed to
     * be parsed at this point. This function is mandatory.
     *
     * Note that buf can be NULL along with buf_size set to 0.
     * Otherwise, this means the whole frame is available at this point.
     *
     * @param avctx the codec context
     * @param buf the frame data buffer base
     * @param buf_size the size of the frame in bytes
     * @return zero if successful, a negative value otherwise
     */
    int (*start_frame)(AVCodecContext *avctx, const uint8_t *buf, uint32_t buf_size);

    /**
     * Callback for each slice.
     *
     * Meaningful slice information (codec specific) is guaranteed to
     * be parsed at this point. This function is mandatory.
     *
     * @param avctx the codec context
     * @param buf the slice data buffer base
     * @param buf_size the size of the slice in bytes
     * @return zero if successful, a negative value otherwise
     */
    int (*decode_slice)(AVCodecContext *avctx, const uint8_t *buf, uint32_t buf_size);

    /**
     * Called at the end of each frame or field picture.
     *
     * The whole picture is parsed at this point and can now be sent
     * to the hardware accelerator. This function is mandatory.
     *
     * @param avctx the codec context
     * @return zero if successful, a negative value otherwise
     */
    int (*end_frame)(AVCodecContext *avctx);

    /**
     * Size of per-frame hardware accelerator private data.
     *
     * Private data is allocated with av_mallocz() before
     * AVCodecContext.get_buffer() and deallocated after
     * AVCodecContext.release_buffer().
     */
    int frame_priv_data_size;

    /**
     * Initialize the hwaccel private data.
     *
     * This will be called from ff_get_format(), after hwaccel and
     * hwaccel_context are set and the hwaccel private data in AVCodecInternal
     * is allocated.
     */
    int (*init)(AVCodecContext *avctx);

    /**
     * Uninitialize the hwaccel private data.
     *
     * This will be called from get_format() or avcodec_close(), after hwaccel
     * and hwaccel_context are already uninitialized.
     */
    int (*uninit)(AVCodecContext *avctx);

    /**
     * Size of the private data to allocate in
     * AVCodecInternal.hwaccel_priv_data.
     */
    int priv_data_size;
} AVHWAccel;

/**
 * Hardware acceleration should be used for decoding even if the codec level
 * used is unknown or higher than the maximum supported level reported by the
 * hardware driver.
 */
#define AV_HWACCEL_FLAG_IGNORE_LEVEL (1 << 0)

/**
 * Hardware acceleration can output YUV pixel formats with a different chroma
 * sampling than 4:2:0 and/or other than 8 bits per component.
 */
#define AV_HWACCEL_FLAG_ALLOW_HIGH_DEPTH (1 << 1)

/**
 * @}
 */

#if FF_API_AVPICTURE
/**
 * @defgroup lavc_picture AVPicture
 *
 * Functions for working with AVPicture
 * @{
 */

/**
 * four components are given, that's all.
 * the last component is alpha
 * @deprecated Use the imgutils functions
 */
typedef struct AVPicture {
    attribute_deprecated
    uint8_t *data[AV_NUM_DATA_POINTERS];
    attribute_deprecated
    int linesize[AV_NUM_DATA_POINTERS];     ///< number of bytes per line
} AVPicture;

/**
 * @}
 */
#endif

#define AVPALETTE_SIZE 1024
#define AVPALETTE_COUNT 256

enum AVSubtitleType {
    SUBTITLE_NONE,

    SUBTITLE_BITMAP,                ///< A bitmap, pict will be set

    /**
     * Plain text, the text field must be set by the decoder and is
     * authoritative. ass and pict fields may contain approximations.
     */
    SUBTITLE_TEXT,

    /**
     * Formatted text, the ass field must be set by the decoder and is
     * authoritative. pict and text fields may contain approximations.
     */
    SUBTITLE_ASS,
};

#define AV_SUBTITLE_FLAG_FORCED 0x00000001

typedef struct AVSubtitleRect {
    int x;         ///< top left corner  of pict, undefined when pict is not set
    int y;         ///< top left corner  of pict, undefined when pict is not set
    int w;         ///< width            of pict, undefined when pict is not set
    int h;         ///< height           of pict, undefined when pict is not set
    int nb_colors; ///< number of colors in pict, undefined when pict is not set

#if FF_API_AVPICTURE
    /**
     * @deprecated unused
     */
    attribute_deprecated
    AVPicture pict;
#endif
    /**
     * data+linesize for the bitmap of this subtitle.
     * Can be set for text/ass as well once they are rendered.
     */
    uint8_t *data[4];
    int linesize[4];

    enum AVSubtitleType type;

    char *text;                     ///< 0 terminated plain UTF-8 text

    /**
     * 0 terminated ASS/SSA compatible event line.
     * The presentation of this is unaffected by the other values in this
     * struct.
     */
    char *ass;
    int flags;
} AVSubtitleRect;

typedef struct AVSubtitle {
    uint16_t format; /* 0 = graphics */
    uint32_t start_display_time; /* relative to packet pts, in ms */
    uint32_t end_display_time; /* relative to packet pts, in ms */
    unsigned num_rects;
    AVSubtitleRect **rects;
    int64_t pts;    ///< Same as packet pts, in AV_TIME_BASE
} AVSubtitle;

/**
 * This struct describes the properties of an encoded stream.
 *
 * sizeof(AVCodecParameters) is not a part of the public ABI, this struct must
 * be allocated with avcodec_parameters_alloc() and freed with
 * avcodec_parameters_free().
 */
typedef struct AVCodecParameters {
    /**
     * General type of the encoded data.
     */
    enum AVMediaType codec_type;
    /**
     * Specific type of the encoded data (the codec used).
     */
    enum AVCodecID   codec_id;
    /**
     * Additional information about the codec (corresponds to the AVI FOURCC).
     */
    uint32_t         codec_tag;

    /**
     * Extra binary data needed for initializing the decoder, codec-dependent.
     *
     * Must be allocated with av_malloc() and will be freed by
     * avcodec_parameters_free(). The allocated size of extradata must be at
     * least extradata_size + AV_INPUT_BUFFER_PADDING_SIZE, with the padding
     * bytes zeroed.
     */
    uint8_t *extradata;
    /**
     * Size of the extradata content in bytes.
     */
    int      extradata_size;

    /**
     * - video: the pixel format, the value corresponds to enum AVPixelFormat.
     * - audio: the sample format, the value corresponds to enum AVSampleFormat.
     */
    int format;

    /**
     * The average bitrate of the encoded data (in bits per second).
     */
    int bit_rate;

    int bits_per_coded_sample;

    /**
     * Codec-specific bitstream restrictions that the stream conforms to.
     */
    int profile;
    int level;

    /**
     * Video only. The dimensions of the video frame in pixels.
     */
    int width;
    int height;

    /**
     * Video only. The aspect ratio (width / height) which a single pixel
     * should have when displayed.
     *
     * When the aspect ratio is unknown / undefined, the numerator should be
     * set to 0 (the denominator may have any value).
     */
    AVRational sample_aspect_ratio;

    /**
     * Video only. The order of the fields in interlaced video.
     */
    enum AVFieldOrder                  field_order;

    /**
     * Video only. Additional colorspace characteristics.
     */
    enum AVColorRange                  color_range;
    enum AVColorPrimaries              color_primaries;
    enum AVColorTransferCharacteristic color_trc;
    enum AVColorSpace                  color_space;
    enum AVChromaLocation              chroma_location;

    /**
     * Audio only. The channel layout bitmask. May be 0 if the channel layout is
     * unknown or unspecified, otherwise the number of bits set must be equal to
     * the channels field.
     */
    uint64_t channel_layout;
    /**
     * Audio only. The number of audio channels.
     */
    int      channels;
    /**
     * Audio only. The number of audio samples per second.
     */
    int      sample_rate;
    /**
     * Audio only. The number of bytes per coded audio frame, required by some
     * formats.
     *
     * Corresponds to nBlockAlign in WAVEFORMATEX.
     */
    int      block_align;

    /**
     * Audio only. The amount of padding (in samples) inserted by the encoder at
     * the beginning of the audio. I.e. this number of leading decoded samples
     * must be discarded by the caller to get the original audio without leading
     * padding.
     */
    int initial_padding;
    /**
     * Audio only. The amount of padding (in samples) appended by the encoder to
     * the end of the audio. I.e. this number of decoded samples must be
     * discarded by the caller from the end of the stream to get the original
     * audio without any trailing padding.
     */
    int trailing_padding;
} AVCodecParameters;

/**
 * If c is NULL, returns the first registered codec,
 * if c is non-NULL, returns the next registered codec after c,
 * or NULL if c is the last one.
 */
AVCodec *av_codec_next(const AVCodec *c);

/**
 * Return the LIBAVCODEC_VERSION_INT constant.
 */
unsigned avcodec_version(void);

/**
 * Return the libavcodec build-time configuration.
 */
const char *avcodec_configuration(void);

/**
 * Return the libavcodec license.
 */
const char *avcodec_license(void);

/**
 * Register the codec codec and initialize libavcodec.
 *
 * @warning either this function or avcodec_register_all() must be called
 * before any other libavcodec functions.
 *
 * @see avcodec_register_all()
 */
void avcodec_register(AVCodec *codec);

/**
 * Register all the codecs, parsers and bitstream filters which were enabled at
 * configuration time. If you do not call this function you can select exactly
 * which formats you want to support, by using the individual registration
 * functions.
 *
 * @see avcodec_register
 * @see av_register_codec_parser
 * @see av_register_bitstream_filter
 */
void avcodec_register_all(void);

/**
 * Allocate an AVCodecContext and set its fields to default values. The
 * resulting struct should be freed with avcodec_free_context().
 *
 * @param codec if non-NULL, allocate private data and initialize defaults
 *              for the given codec. It is illegal to then call avcodec_open2()
 *              with a different codec.
 *              If NULL, then the codec-specific defaults won't be initialized,
 *              which may result in suboptimal default settings (this is
 *              important mainly for encoders, e.g. libx264).
 *
 * @return An AVCodecContext filled with default values or NULL on failure.
 */
AVCodecContext *avcodec_alloc_context3(const AVCodec *codec);

/**
 * Free the codec context and everything associated with it and write NULL to
 * the provided pointer.
 */
void avcodec_free_context(AVCodecContext **avctx);

#if FF_API_GET_CONTEXT_DEFAULTS
/**
 * @deprecated This function should not be used, as closing and opening a codec
 * context multiple time is not supported. A new codec context should be
 * allocated for each new use.
 */
int avcodec_get_context_defaults3(AVCodecContext *s, const AVCodec *codec);
#endif

/**
 * Get the AVClass for AVCodecContext. It can be used in combination with
 * AV_OPT_SEARCH_FAKE_OBJ for examining options.
 *
 * @see av_opt_find().
 */
const AVClass *avcodec_get_class(void);

#if FF_API_COPY_CONTEXT
/**
 * Copy the settings of the source AVCodecContext into the destination
 * AVCodecContext. The resulting destination codec context will be
 * unopened, i.e. you are required to call avcodec_open2() before you
 * can use this AVCodecContext to decode/encode video/audio data.
 *
 * @param dest target codec context, should be initialized with
 *             avcodec_alloc_context3(), but otherwise uninitialized
 * @param src source codec context
 * @return AVERROR() on error (e.g. memory allocation error), 0 on success
 *
 * @deprecated The semantics of this function are ill-defined and it should not
 * be used. If you need to transfer the stream parameters from one codec context
 * to another, use an intermediate AVCodecParameters instance and the
 * avcodec_parameters_from_context() / avcodec_parameters_to_context()
 * functions.
 */
attribute_deprecated
int avcodec_copy_context(AVCodecContext *dest, const AVCodecContext *src);
#endif

/**
 * Allocate a new AVCodecParameters and set its fields to default values
 * (unknown/invalid/0). The returned struct must be freed with
 * avcodec_parameters_free().
 */
AVCodecParameters *avcodec_parameters_alloc(void);

/**
 * Free an AVCodecParameters instance and everything associated with it and
 * write NULL to the supplied pointer.
 */
void avcodec_parameters_free(AVCodecParameters **par);

/**
 * Copy the contents of src to dst. Any allocated fields in dst are freed and
 * replaced with newly allocated duplicates of the corresponding fields in src.
 *
 * @return >= 0 on success, a negative AVERROR code on failure.
 */
int avcodec_parameters_copy(AVCodecParameters *dst, const AVCodecParameters *src);

/**
 * Fill the parameters struct based on the values from the supplied codec
 * context. Any allocated fields in par are freed and replaced with duplicates
 * of the corresponding fields in codec.
 *
 * @return >= 0 on success, a negative AVERROR code on failure
 */
int avcodec_parameters_from_context(AVCodecParameters *par,
                                    const AVCodecContext *codec);

/**
 * Fill the codec context based on the values from the supplied codec
 * parameters. Any allocated fields in codec that have a corresponding field in
 * par are freed and replaced with duplicates of the corresponding field in par.
 * Fields in codec that do not have a counterpart in par are not touched.
 *
 * @return >= 0 on success, a negative AVERROR code on failure.
 */
int avcodec_parameters_to_context(AVCodecContext *codec,
                                  const AVCodecParameters *par);

/**
 * Initialize the AVCodecContext to use the given AVCodec. Prior to using this
 * function the context has to be allocated with avcodec_alloc_context3().
 *
 * The functions avcodec_find_decoder_by_name(), avcodec_find_encoder_by_name(),
 * avcodec_find_decoder() and avcodec_find_encoder() provide an easy way for
 * retrieving a codec.
 *
 * @warning This function is not thread safe!
 *
 * @note Always call this function before using decoding routines (such as
 * @ref avcodec_receive_frame()).
 *
 * @code
 * avcodec_register_all();
 * av_dict_set(&opts, "b", "2.5M", 0);
 * codec = avcodec_find_decoder(AV_CODEC_ID_H264);
 * if (!codec)
 *     exit(1);
 *
 * context = avcodec_alloc_context3(codec);
 *
 * if (avcodec_open2(context, codec, opts) < 0)
 *     exit(1);
 * @endcode
 *
 * @param avctx The context to initialize.
 * @param codec The codec to open this context for. If a non-NULL codec has been
 *              previously passed to avcodec_alloc_context3() or
 *              for this context, then this parameter MUST be either NULL or
 *              equal to the previously passed codec.
 * @param options A dictionary filled with AVCodecContext and codec-private options.
 *                On return this object will be filled with options that were not found.
 *
 * @return zero on success, a negative value on error
 * @see avcodec_alloc_context3(), avcodec_find_decoder(), avcodec_find_encoder(),
 *      av_dict_set(), av_opt_find().
 */
int avcodec_open2(AVCodecContext *avctx, const AVCodec *codec, AVDictionary **options);

/**
 * Close a given AVCodecContext and free all the data associated with it
 * (but not the AVCodecContext itself).
 *
 * Calling this function on an AVCodecContext that hasn't been opened will free
 * the codec-specific data allocated in avcodec_alloc_context3() with a non-NULL
 * codec. Subsequent calls will do nothing.
 *
 * @note Do not use this function. Use avcodec_free_context() to destroy a
 * codec context (either open or closed). Opening and closing a codec context
 * multiple times is not supported anymore -- use multiple codec contexts
 * instead.
 */
int avcodec_close(AVCodecContext *avctx);

/**
 * Free all allocated data in the given subtitle struct.
 *
 * @param sub AVSubtitle to free.
 */
void avsubtitle_free(AVSubtitle *sub);

/**
 * @}
 */

/**
 * @addtogroup lavc_packet
 * @{
 */

/**
 * Allocate an AVPacket and set its fields to default values.  The resulting
 * struct must be freed using av_packet_free().
 *
 * @return An AVPacket filled with default values or NULL on failure.
 *
 * @note this only allocates the AVPacket itself, not the data buffers. Those
 * must be allocated through other means such as av_new_packet.
 *
 * @see av_new_packet
 */
AVPacket *av_packet_alloc(void);

/**
 * Create a new packet that references the same data as src.
 *
 * This is a shortcut for av_packet_alloc()+av_packet_ref().
 *
 * @return newly created AVPacket on success, NULL on error.
 *
 * @see av_packet_alloc
 * @see av_packet_ref
 */
AVPacket *av_packet_clone(const AVPacket *src);

/**
 * Free the packet, if the packet is reference counted, it will be
 * unreferenced first.
 *
 * @param pkt packet to be freed. The pointer will be set to NULL.
 * @note passing NULL is a no-op.
 */
void av_packet_free(AVPacket **pkt);

/**
 * Initialize optional fields of a packet with default values.
 *
 * Note, this does not touch the data and size members, which have to be
 * initialized separately.
 *
 * @param pkt packet
 */
void av_init_packet(AVPacket *pkt);

/**
 * Allocate the payload of a packet and initialize its fields with
 * default values.
 *
 * @param pkt packet
 * @param size wanted payload size
 * @return 0 if OK, AVERROR_xxx otherwise
 */
int av_new_packet(AVPacket *pkt, int size);

/**
 * Reduce packet size, correctly zeroing padding
 *
 * @param pkt packet
 * @param size new size
 */
void av_shrink_packet(AVPacket *pkt, int size);

/**
 * Increase packet size, correctly zeroing padding
 *
 * @param pkt packet
 * @param grow_by number of bytes by which to increase the size of the packet
 */
int av_grow_packet(AVPacket *pkt, int grow_by);

/**
 * Initialize a reference-counted packet from av_malloc()ed data.
 *
 * @param pkt packet to be initialized. This function will set the data, size,
 *        buf and destruct fields, all others are left untouched.
 * @param data Data allocated by av_malloc() to be used as packet data. If this
 *        function returns successfully, the data is owned by the underlying AVBuffer.
 *        The caller may not access the data through other means.
 * @param size size of data in bytes, without the padding. I.e. the full buffer
 *        size is assumed to be size + AV_INPUT_BUFFER_PADDING_SIZE.
 *
 * @return 0 on success, a negative AVERROR on error
 */
int av_packet_from_data(AVPacket *pkt, uint8_t *data, int size);

#if FF_API_AVPACKET_OLD_API
/**
 * @warning This is a hack - the packet memory allocation stuff is broken. The
 * packet is allocated if it was not really allocated.
 *
 * @deprecated Use av_packet_ref
 */
attribute_deprecated
int av_dup_packet(AVPacket *pkt);
/**
 * Free a packet.
 *
 * @deprecated Use av_packet_unref
 *
 * @param pkt packet to free
 */
attribute_deprecated
void av_free_packet(AVPacket *pkt);
#endif
/**
 * Allocate new information of a packet.
 *
 * @param pkt packet
 * @param type side information type
 * @param size side information size
 * @return pointer to fresh allocated data or NULL otherwise
 */
uint8_t* av_packet_new_side_data(AVPacket *pkt, enum AVPacketSideDataType type,
                                 int size);

/**
 * Wrap an existing array as a packet side data.
 *
 * @param pkt packet
 * @param type side information type
 * @param data the side data array. It must be allocated with the av_malloc()
 *             family of functions. The ownership of the data is transferred to
 *             pkt.
 * @param size side information size
 * @return a non-negative number on success, a negative AVERROR code on
 *         failure. On failure, the packet is unchanged and the data remains
 *         owned by the caller.
 */
int av_packet_add_side_data(AVPacket *pkt, enum AVPacketSideDataType type,
                            uint8_t *data, size_t size);

/**
 * Shrink the already allocated side data buffer
 *
 * @param pkt packet
 * @param type side information type
 * @param size new side information size
 * @return 0 on success, < 0 on failure
 */
int av_packet_shrink_side_data(AVPacket *pkt, enum AVPacketSideDataType type,
                               int size);

/**
 * Get side information from packet.
 *
 * @param pkt packet
 * @param type desired side information type
 * @param size pointer for side information size to store (optional)
 * @return pointer to data if present or NULL otherwise
 */
uint8_t* av_packet_get_side_data(AVPacket *pkt, enum AVPacketSideDataType type,
                                 int *size);

/**
 * Convenience function to free all the side data stored.
 * All the other fields stay untouched.
 *
 * @param pkt packet
 */
void av_packet_free_side_data(AVPacket *pkt);

/**
 * Setup a new reference to the data described by a given packet
 *
 * If src is reference-counted, setup dst as a new reference to the
 * buffer in src. Otherwise allocate a new buffer in dst and copy the
 * data from src into it.
 *
 * All the other fields are copied from src.
 *
 * @see av_packet_unref
 *
 * @param dst Destination packet
 * @param src Source packet
 *
 * @return 0 on success, a negative AVERROR on error.
 */
int av_packet_ref(AVPacket *dst, const AVPacket *src);

/**
 * Wipe the packet.
 *
 * Unreference the buffer referenced by the packet and reset the
 * remaining packet fields to their default values.
 *
 * @param pkt The packet to be unreferenced.
 */
void av_packet_unref(AVPacket *pkt);

/**
 * Move every field in src to dst and reset src.
 *
 * @see av_packet_unref
 *
 * @param src Source packet, will be reset
 * @param dst Destination packet
 */
void av_packet_move_ref(AVPacket *dst, AVPacket *src);

/**
 * Copy only "properties" fields from src to dst.
 *
 * Properties for the purpose of this function are all the fields
 * beside those related to the packet data (buf, data, size)
 *
 * @param dst Destination packet
 * @param src Source packet
 *
 * @return 0 on success AVERROR on failure.
 */
int av_packet_copy_props(AVPacket *dst, const AVPacket *src);

/**
 * Convert valid timing fields (timestamps / durations) in a packet from one
 * timebase to another. Timestamps with unknown values (AV_NOPTS_VALUE) will be
 * ignored.
 *
 * @param pkt packet on which the conversion will be performed
 * @param tb_src source timebase, in which the timing fields in pkt are
 *               expressed
 * @param tb_dst destination timebase, to which the timing fields will be
 *               converted
 */
void av_packet_rescale_ts(AVPacket *pkt, AVRational tb_src, AVRational tb_dst);

/**
 * @}
 */

/**
 * @addtogroup lavc_decoding
 * @{
 */

/**
 * Find a registered decoder with a matching codec ID.
 *
 * @param id AVCodecID of the requested decoder
 * @return A decoder if one was found, NULL otherwise.
 */
AVCodec *avcodec_find_decoder(enum AVCodecID id);

/**
 * Find a registered decoder with the specified name.
 *
 * @param name name of the requested decoder
 * @return A decoder if one was found, NULL otherwise.
 */
AVCodec *avcodec_find_decoder_by_name(const char *name);

/**
 * The default callback for AVCodecContext.get_buffer2(). It is made public so
 * it can be called by custom get_buffer2() implementations for decoders without
 * AV_CODEC_CAP_DR1 set.
 */
int avcodec_default_get_buffer2(AVCodecContext *s, AVFrame *frame, int flags);

#if FF_API_EMU_EDGE
/**
 * Return the amount of padding in pixels which the get_buffer callback must
 * provide around the edge of the image for codecs which do not have the
 * CODEC_FLAG_EMU_EDGE flag.
 *
 * @return Required padding in pixels.
 *
 * @deprecated CODEC_FLAG_EMU_EDGE is deprecated, so this function is no longer
 * needed
 */
attribute_deprecated
unsigned avcodec_get_edge_width(void);
#endif

/**
 * Modify width and height values so that they will result in a memory
 * buffer that is acceptable for the codec if you do not use any horizontal
 * padding.
 *
 * May only be used if a codec with AV_CODEC_CAP_DR1 has been opened.
 */
void avcodec_align_dimensions(AVCodecContext *s, int *width, int *height);

/**
 * Modify width and height values so that they will result in a memory
 * buffer that is acceptable for the codec if you also ensure that all
 * line sizes are a multiple of the respective linesize_align[i].
 *
 * May only be used if a codec with AV_CODEC_CAP_DR1 has been opened.
 */
void avcodec_align_dimensions2(AVCodecContext *s, int *width, int *height,
                               int linesize_align[AV_NUM_DATA_POINTERS]);

/**
 * Decode the audio frame of size avpkt->size from avpkt->data into frame.
 *
 * Some decoders may support multiple frames in a single AVPacket. Such
 * decoders would then just decode the first frame and the return value would be
 * less than the packet size. In this case, avcodec_decode_audio4 has to be
 * called again with an AVPacket containing the remaining data in order to
 * decode the second frame, etc...  Even if no frames are returned, the packet
 * needs to be fed to the decoder with remaining data until it is completely
 * consumed or an error occurs.
 *
 * Some decoders (those marked with AV_CODEC_CAP_DELAY) have a delay between input
 * and output. This means that for some packets they will not immediately
 * produce decoded output and need to be flushed at the end of decoding to get
 * all the decoded data. Flushing is done by calling this function with packets
 * with avpkt->data set to NULL and avpkt->size set to 0 until it stops
 * returning samples. It is safe to flush even those decoders that are not
 * marked with AV_CODEC_CAP_DELAY, then no samples will be returned.
 *
 * @warning The input buffer, avpkt->data must be AV_INPUT_BUFFER_PADDING_SIZE
 *          larger than the actual read bytes because some optimized bitstream
 *          readers read 32 or 64 bits at once and could read over the end.
 *
 * @note The AVCodecContext MUST have been opened with @ref avcodec_open2()
 * before packets may be fed to the decoder.
 *
 * @param      avctx the codec context
 * @param[out] frame The AVFrame in which to store decoded audio samples.
 *                   The decoder will allocate a buffer for the decoded frame by
 *                   calling the AVCodecContext.get_buffer2() callback.
 *                   When AVCodecContext.refcounted_frames is set to 1, the frame is
 *                   reference counted and the returned reference belongs to the
 *                   caller. The caller must release the frame using av_frame_unref()
 *                   when the frame is no longer needed. The caller may safely write
 *                   to the frame if av_frame_is_writable() returns 1.
 *                   When AVCodecContext.refcounted_frames is set to 0, the returned
 *                   reference belongs to the decoder and is valid only until the
 *                   next call to this function or until closing or flushing the
 *                   decoder. The caller may not write to it.
 * @param[out] got_frame_ptr Zero if no frame could be decoded, otherwise it is
 *                           non-zero. Note that this field being set to zero
 *                           does not mean that an error has occurred. For
 *                           decoders with AV_CODEC_CAP_DELAY set, no given decode
 *                           call is guaranteed to produce a frame.
 * @param[in]  avpkt The input AVPacket containing the input buffer.
 *                   At least avpkt->data and avpkt->size should be set. Some
 *                   decoders might also require additional fields to be set.
 * @return A negative error code is returned if an error occurred during
 *         decoding, otherwise the number of bytes consumed from the input
 *         AVPacket is returned.
 *
* @deprecated Use avcodec_send_packet() and avcodec_receive_frame().
 */
attribute_deprecated
int avcodec_decode_audio4(AVCodecContext *avctx, AVFrame *frame,
                          int *got_frame_ptr, AVPacket *avpkt);

/**
 * Decode the video frame of size avpkt->size from avpkt->data into picture.
 * Some decoders may support multiple frames in a single AVPacket, such
 * decoders would then just decode the first frame.
 *
 * @warning The input buffer must be AV_INPUT_BUFFER_PADDING_SIZE larger than
 * the actual read bytes because some optimized bitstream readers read 32 or 64
 * bits at once and could read over the end.
 *
 * @warning The end of the input buffer buf should be set to 0 to ensure that
 * no overreading happens for damaged MPEG streams.
 *
 * @note Codecs which have the AV_CODEC_CAP_DELAY capability set have a delay
 * between input and output, these need to be fed with avpkt->data=NULL,
 * avpkt->size=0 at the end to return the remaining frames.
 *
 * @note The AVCodecContext MUST have been opened with @ref avcodec_open2()
 * before packets may be fed to the decoder.
 *
 * @param avctx the codec context
 * @param[out] picture The AVFrame in which the decoded video frame will be stored.
 *             Use av_frame_alloc() to get an AVFrame. The codec will
 *             allocate memory for the actual bitmap by calling the
 *             AVCodecContext.get_buffer2() callback.
 *             When AVCodecContext.refcounted_frames is set to 1, the frame is
 *             reference counted and the returned reference belongs to the
 *             caller. The caller must release the frame using av_frame_unref()
 *             when the frame is no longer needed. The caller may safely write
 *             to the frame if av_frame_is_writable() returns 1.
 *             When AVCodecContext.refcounted_frames is set to 0, the returned
 *             reference belongs to the decoder and is valid only until the
 *             next call to this function or until closing or flushing the
 *             decoder. The caller may not write to it.
 *
 * @param[in] avpkt The input AVPacket containing the input buffer.
 *            You can create such packet with av_init_packet() and by then setting
 *            data and size, some decoders might in addition need other fields like
 *            flags&AV_PKT_FLAG_KEY. All decoders are designed to use the least
 *            fields possible.
 * @param[in,out] got_picture_ptr Zero if no frame could be decompressed, otherwise, it is nonzero.
 * @return On error a negative value is returned, otherwise the number of bytes
 * used or zero if no frame could be decompressed.
 *
 * @deprecated Use avcodec_send_packet() and avcodec_receive_frame().
 */
attribute_deprecated
int avcodec_decode_video2(AVCodecContext *avctx, AVFrame *picture,
                         int *got_picture_ptr,
                         AVPacket *avpkt);

/**
 * Decode a subtitle message.
 * Return a negative value on error, otherwise return the number of bytes used.
 * If no subtitle could be decompressed, got_sub_ptr is zero.
 * Otherwise, the subtitle is stored in *sub.
 * Note that AV_CODEC_CAP_DR1 is not available for subtitle codecs. This is for
 * simplicity, because the performance difference is expect to be negligible
 * and reusing a get_buffer written for video codecs would probably perform badly
 * due to a potentially very different allocation pattern.
 *
 * @note The AVCodecContext MUST have been opened with @ref avcodec_open2()
 * before packets may be fed to the decoder.
 *
 * @param avctx the codec context
 * @param[out] sub The AVSubtitle in which the decoded subtitle will be stored, must be
                   freed with avsubtitle_free if *got_sub_ptr is set.
 * @param[in,out] got_sub_ptr Zero if no subtitle could be decompressed, otherwise, it is nonzero.
 * @param[in] avpkt The input AVPacket containing the input buffer.
 */
int avcodec_decode_subtitle2(AVCodecContext *avctx, AVSubtitle *sub,
                            int *got_sub_ptr,
                            AVPacket *avpkt);

/**
 * Supply raw packet data as input to a decoder.
 *
 * Internally, this call will copy relevant AVCodecContext fields, which can
 * influence decoding per-packet, and apply them when the packet is actually
 * decoded. (For example AVCodecContext.skip_frame, which might direct the
 * decoder to drop the frame contained by the packet sent with this function.)
 *
 * @warning The input buffer, avpkt->data must be AV_INPUT_BUFFER_PADDING_SIZE
 *          larger than the actual read bytes because some optimized bitstream
 *          readers read 32 or 64 bits at once and could read over the end.
 *
 * @warning Do not mix this API with the legacy API (like avcodec_decode_video2())
 *          on the same AVCodecContext. It will return unexpected results now
 *          or in future libavcodec versions.
 *
 * @note The AVCodecContext MUST have been opened with @ref avcodec_open2()
 *       before packets may be fed to the decoder.
 *
 * @param avctx codec context
 * @param[in] avpkt The input AVPacket. Usually, this will be a single video
 *                  frame, or several complete audio frames.
 *                  Ownership of the packet remains with the caller, and the
 *                  decoder will not write to the packet. The decoder may create
 *                  a reference to the packet data (or copy it if the packet is
 *                  not reference-counted).
 *                  Unlike with older APIs, the packet is always fully consumed,
 *                  and if it contains multiple frames (e.g. some audio codecs),
 *                  will require you to call avcodec_receive_frame() multiple
 *                  times afterwards before you can send a new packet.
 *                  It can be NULL (or an AVPacket with data set to NULL and
 *                  size set to 0); in this case, it is considered a flush
 *                  packet, which signals the end of the stream. Sending the
 *                  first flush packet will return success. Subsequent ones are
 *                  unnecessary and will return AVERROR_EOF. If the decoder
 *                  still has frames buffered, it will return them after sending
 *                  a flush packet.
 *
 * @return 0 on success, otherwise negative error code:
 *      AVERROR(EAGAIN):   input is not accepted right now - the packet must be
 *                         resent after trying to read output
 *      AVERROR_EOF:       the decoder has been flushed, and no new packets can
 *                         be sent to it (also returned if more than 1 flush
 *                         packet is sent)
 *      AVERROR(EINVAL):   codec not opened, it is an encoder, or requires flush
 *      AVERROR(ENOMEM):   failed to add packet to internal queue, or similar
 *      other errors: legitimate decoding errors
 */
int avcodec_send_packet(AVCodecContext *avctx, const AVPacket *avpkt);

/**
 * Return decoded output data from a decoder.
 *
 * @param avctx codec context
 * @param frame This will be set to a reference-counted video or audio
 *              frame (depending on the decoder type) allocated by the
 *              decoder. Note that the function will always call
 *              av_frame_unref(frame) before doing anything else.
 *
 * @return
 *      0:                 success, a frame was returned
 *      AVERROR(EAGAIN):   output is not available right now - user must try
 *                         to send new input
 *      AVERROR_EOF:       the decoder has been fully flushed, and there will be
 *                         no more output frames
 *      AVERROR(EINVAL):   codec not opened, or it is an encoder
 *      other negative values: legitimate decoding errors
 */
int avcodec_receive_frame(AVCodecContext *avctx, AVFrame *frame);

/**
 * Supply a raw video or audio frame to the encoder. Use avcodec_receive_packet()
 * to retrieve buffered output packets.
 *
 * @param avctx     codec context
 * @param[in] frame AVFrame containing the raw audio or video frame to be encoded.
 *                  Ownership of the frame remains with the caller, and the
 *                  encoder will not write to the frame. The encoder may create
 *                  a reference to the frame data (or copy it if the frame is
 *                  not reference-counted).
 *                  It can be NULL, in which case it is considered a flush
 *                  packet.  This signals the end of the stream. If the encoder
 *                  still has packets buffered, it will return them after this
 *                  call. Once flushing mode has been entered, additional flush
 *                  packets are ignored, and sending frames will return
 *                  AVERROR_EOF.
 *
 *                  For audio:
 *                  If AV_CODEC_CAP_VARIABLE_FRAME_SIZE is set, then each frame
 *                  can have any number of samples.
 *                  If it is not set, frame->nb_samples must be equal to
 *                  avctx->frame_size for all frames except the last.
 *                  The final frame may be smaller than avctx->frame_size.
 * @return 0 on success, otherwise negative error code:
 *      AVERROR(EAGAIN):   input is not accepted right now - the frame must be
 *                         resent after trying to read output packets
 *      AVERROR_EOF:       the encoder has been flushed, and no new frames can
 *                         be sent to it
 *      AVERROR(EINVAL):   codec not opened, refcounted_frames not set, it is a
 *                         decoder, or requires flush
 *      AVERROR(ENOMEM):   failed to add packet to internal queue, or similar
 *      other errors: legitimate decoding errors
 */
int avcodec_send_frame(AVCodecContext *avctx, const AVFrame *frame);

/**
 * Read encoded data from the encoder.
 *
 * @param avctx codec context
 * @param avpkt This will be set to a reference-counted packet allocated by the
 *              encoder. Note that the function will always call
 *              av_frame_unref(frame) before doing anything else.
 * @return 0 on success, otherwise negative error code:
 *      AVERROR(EAGAIN):   output is not available right now - user must try
 *                         to send input
 *      AVERROR_EOF:       the encoder has been fully flushed, and there will be
 *                         no more output packets
 *      AVERROR(EINVAL):   codec not opened, or it is an encoder
 *      other errors: legitimate decoding errors
 */
int avcodec_receive_packet(AVCodecContext *avctx, AVPacket *avpkt);


/**
 * @defgroup lavc_parsing Frame parsing
 * @{
 */

enum AVPictureStructure {
    AV_PICTURE_STRUCTURE_UNKNOWN,      //< unknown
    AV_PICTURE_STRUCTURE_TOP_FIELD,    //< coded as top field
    AV_PICTURE_STRUCTURE_BOTTOM_FIELD, //< coded as bottom field
    AV_PICTURE_STRUCTURE_FRAME,        //< coded as frame
};

typedef struct AVCodecParserContext {
    void *priv_data;
    struct AVCodecParser *parser;
    int64_t frame_offset; /* offset of the current frame */
    int64_t cur_offset; /* current offset
                           (incremented by each av_parser_parse()) */
    int64_t next_frame_offset; /* offset of the next frame */
    /* video info */
    int pict_type; /* XXX: Put it back in AVCodecContext. */
    /**
     * This field is used for proper frame duration computation in lavf.
     * It signals, how much longer the frame duration of the current frame
     * is compared to normal frame duration.
     *
     * frame_duration = (1 + repeat_pict) * time_base
     *
     * It is used by codecs like H.264 to display telecined material.
     */
    int repeat_pict; /* XXX: Put it back in AVCodecContext. */
    int64_t pts;     /* pts of the current frame */
    int64_t dts;     /* dts of the current frame */

    /* private data */
    int64_t last_pts;
    int64_t last_dts;
    int fetch_timestamp;

#define AV_PARSER_PTS_NB 4
    int cur_frame_start_index;
    int64_t cur_frame_offset[AV_PARSER_PTS_NB];
    int64_t cur_frame_pts[AV_PARSER_PTS_NB];
    int64_t cur_frame_dts[AV_PARSER_PTS_NB];

    int flags;
#define PARSER_FLAG_COMPLETE_FRAMES           0x0001
#define PARSER_FLAG_ONCE                      0x0002
/// Set if the parser has a valid file offset
#define PARSER_FLAG_FETCHED_OFFSET            0x0004

    int64_t offset;      ///< byte offset from starting packet start
    int64_t cur_frame_end[AV_PARSER_PTS_NB];

    /**
     * Set by parser to 1 for key frames and 0 for non-key frames.
     * It is initialized to -1, so if the parser doesn't set this flag,
     * old-style fallback using AV_PICTURE_TYPE_I picture type as key frames
     * will be used.
     */
    int key_frame;

#if FF_API_CONVERGENCE_DURATION
    /**
     * @deprecated unused
     */
    attribute_deprecated
    int64_t convergence_duration;
#endif

    // Timestamp generation support:
    /**
     * Synchronization point for start of timestamp generation.
     *
     * Set to >0 for sync point, 0 for no sync point and <0 for undefined
     * (default).
     *
     * For example, this corresponds to presence of H.264 buffering period
     * SEI message.
     */
    int dts_sync_point;

    /**
     * Offset of the current timestamp against last timestamp sync point in
     * units of AVCodecContext.time_base.
     *
     * Set to INT_MIN when dts_sync_point unused. Otherwise, it must
     * contain a valid timestamp offset.
     *
     * Note that the timestamp of sync point has usually a nonzero
     * dts_ref_dts_delta, which refers to the previous sync point. Offset of
     * the next frame after timestamp sync point will be usually 1.
     *
     * For example, this corresponds to H.264 cpb_removal_delay.
     */
    int dts_ref_dts_delta;

    /**
     * Presentation delay of current frame in units of AVCodecContext.time_base.
     *
     * Set to INT_MIN when dts_sync_point unused. Otherwise, it must
     * contain valid non-negative timestamp delta (presentation time of a frame
     * must not lie in the past).
     *
     * This delay represents the difference between decoding and presentation
     * time of the frame.
     *
     * For example, this corresponds to H.264 dpb_output_delay.
     */
    int pts_dts_delta;

    /**
     * Position of the packet in file.
     *
     * Analogous to cur_frame_pts/dts
     */
    int64_t cur_frame_pos[AV_PARSER_PTS_NB];

    /**
     * Byte position of currently parsed frame in stream.
     */
    int64_t pos;

    /**
     * Previous frame byte position.
     */
    int64_t last_pos;

    /**
     * Duration of the current frame.
     * For audio, this is in units of 1 / AVCodecContext.sample_rate.
     * For all other types, this is in units of AVCodecContext.time_base.
     */
    int duration;

    enum AVFieldOrder field_order;

    /**
     * Indicate whether a picture is coded as a frame, top field or bottom field.
     *
     * For example, H.264 field_pic_flag equal to 0 corresponds to
     * AV_PICTURE_STRUCTURE_FRAME. An H.264 picture with field_pic_flag
     * equal to 1 and bottom_field_flag equal to 0 corresponds to
     * AV_PICTURE_STRUCTURE_TOP_FIELD.
     */
    enum AVPictureStructure picture_structure;

    /**
     * Picture number incremented in presentation or output order.
     * This field may be reinitialized at the first picture of a new sequence.
     *
     * For example, this corresponds to H.264 PicOrderCnt.
     */
    int output_picture_number;

    /**
     * Dimensions of the decoded video intended for presentation.
     */
    int width;
    int height;

    /**
     * Dimensions of the coded video.
     */
    int coded_width;
    int coded_height;

    /**
     * The format of the coded data, corresponds to enum AVPixelFormat for video
     * and for enum AVSampleFormat for audio.
     *
     * Note that a decoder can have considerable freedom in how exactly it
     * decodes the data, so the format reported here might be different from the
     * one returned by a decoder.
     */
    int format;
} AVCodecParserContext;

typedef struct AVCodecParser {
    int codec_ids[5]; /* several codec IDs are permitted */
    int priv_data_size;
    int (*parser_init)(AVCodecParserContext *s);
    /* This callback never returns an error, a negative value means that
     * the frame start was in a previous packet. */
    int (*parser_parse)(AVCodecParserContext *s,
                        AVCodecContext *avctx,
                        const uint8_t **poutbuf, int *poutbuf_size,
                        const uint8_t *buf, int buf_size);
    void (*parser_close)(AVCodecParserContext *s);
    int (*split)(AVCodecContext *avctx, const uint8_t *buf, int buf_size);
    struct AVCodecParser *next;
} AVCodecParser;

AVCodecParser *av_parser_next(const AVCodecParser *c);

void av_register_codec_parser(AVCodecParser *parser);
AVCodecParserContext *av_parser_init(int codec_id);

/**
 * Parse a packet.
 *
 * @param s             parser context.
 * @param avctx         codec context.
 * @param poutbuf       set to pointer to parsed buffer or NULL if not yet finished.
 * @param poutbuf_size  set to size of parsed buffer or zero if not yet finished.
 * @param buf           input buffer.
 * @param buf_size      input length, to signal EOF, this should be 0 (so that the last frame can be output).
 * @param pts           input presentation timestamp.
 * @param dts           input decoding timestamp.
 * @param pos           input byte position in stream.
 * @return the number of bytes of the input bitstream used.
 *
 * Example:
 * @code
 *   while(in_len){
 *       len = av_parser_parse2(myparser, AVCodecContext, &data, &size,
 *                                        in_data, in_len,
 *                                        pts, dts, pos);
 *       in_data += len;
 *       in_len  -= len;
 *
 *       if(size)
 *          decode_frame(data, size);
 *   }
 * @endcode
 */
int av_parser_parse2(AVCodecParserContext *s,
                     AVCodecContext *avctx,
                     uint8_t **poutbuf, int *poutbuf_size,
                     const uint8_t *buf, int buf_size,
                     int64_t pts, int64_t dts,
                     int64_t pos);

/**
 * @return 0 if the output buffer is a subset of the input, 1 if it is allocated and must be freed
 * @deprecated use AVBitstreamFilter
 */
int av_parser_change(AVCodecParserContext *s,
                     AVCodecContext *avctx,
                     uint8_t **poutbuf, int *poutbuf_size,
                     const uint8_t *buf, int buf_size, int keyframe);
void av_parser_close(AVCodecParserContext *s);

/**
 * @}
 * @}
 */

/**
 * @addtogroup lavc_encoding
 * @{
 */

/**
 * Find a registered encoder with a matching codec ID.
 *
 * @param id AVCodecID of the requested encoder
 * @return An encoder if one was found, NULL otherwise.
 */
AVCodec *avcodec_find_encoder(enum AVCodecID id);

/**
 * Find a registered encoder with the specified name.
 *
 * @param name name of the requested encoder
 * @return An encoder if one was found, NULL otherwise.
 */
AVCodec *avcodec_find_encoder_by_name(const char *name);

/**
 * Encode a frame of audio.
 *
 * Takes input samples from frame and writes the next output packet, if
 * available, to avpkt. The output packet does not necessarily contain data for
 * the most recent frame, as encoders can delay, split, and combine input frames
 * internally as needed.
 *
 * @param avctx     codec context
 * @param avpkt     output AVPacket.
 *                  The user can supply an output buffer by setting
 *                  avpkt->data and avpkt->size prior to calling the
 *                  function, but if the size of the user-provided data is not
 *                  large enough, encoding will fail. All other AVPacket fields
 *                  will be reset by the encoder using av_init_packet(). If
 *                  avpkt->data is NULL, the encoder will allocate it.
 *                  The encoder will set avpkt->size to the size of the
 *                  output packet.
 *
 *                  If this function fails or produces no output, avpkt will be
 *                  freed using av_packet_unref().
 * @param[in] frame AVFrame containing the raw audio data to be encoded.
 *                  May be NULL when flushing an encoder that has the
 *                  AV_CODEC_CAP_DELAY capability set.
 *                  If AV_CODEC_CAP_VARIABLE_FRAME_SIZE is set, then each frame
 *                  can have any number of samples.
 *                  If it is not set, frame->nb_samples must be equal to
 *                  avctx->frame_size for all frames except the last.
 *                  The final frame may be smaller than avctx->frame_size.
 * @param[out] got_packet_ptr This field is set to 1 by libavcodec if the
 *                            output packet is non-empty, and to 0 if it is
 *                            empty. If the function returns an error, the
 *                            packet can be assumed to be invalid, and the
 *                            value of got_packet_ptr is undefined and should
 *                            not be used.
 * @return          0 on success, negative error code on failure
 *
 * @deprecated use avcodec_send_frame()/avcodec_receive_packet() instead
 */
attribute_deprecated
int avcodec_encode_audio2(AVCodecContext *avctx, AVPacket *avpkt,
                          const AVFrame *frame, int *got_packet_ptr);

/**
 * Encode a frame of video.
 *
 * Takes input raw video data from frame and writes the next output packet, if
 * available, to avpkt. The output packet does not necessarily contain data for
 * the most recent frame, as encoders can delay and reorder input frames
 * internally as needed.
 *
 * @param avctx     codec context
 * @param avpkt     output AVPacket.
 *                  The user can supply an output buffer by setting
 *                  avpkt->data and avpkt->size prior to calling the
 *                  function, but if the size of the user-provided data is not
 *                  large enough, encoding will fail. All other AVPacket fields
 *                  will be reset by the encoder using av_init_packet(). If
 *                  avpkt->data is NULL, the encoder will allocate it.
 *                  The encoder will set avpkt->size to the size of the
 *                  output packet. The returned data (if any) belongs to the
 *                  caller, he is responsible for freeing it.
 *
 *                  If this function fails or produces no output, avpkt will be
 *                  freed using av_packet_unref().
 * @param[in] frame AVFrame containing the raw video data to be encoded.
 *                  May be NULL when flushing an encoder that has the
 *                  AV_CODEC_CAP_DELAY capability set.
 * @param[out] got_packet_ptr This field is set to 1 by libavcodec if the
 *                            output packet is non-empty, and to 0 if it is
 *                            empty. If the function returns an error, the
 *                            packet can be assumed to be invalid, and the
 *                            value of got_packet_ptr is undefined and should
 *                            not be used.
 * @return          0 on success, negative error code on failure
 *
 * @deprecated use avcodec_send_frame()/avcodec_receive_packet() instead
 */
attribute_deprecated
int avcodec_encode_video2(AVCodecContext *avctx, AVPacket *avpkt,
                          const AVFrame *frame, int *got_packet_ptr);

int avcodec_encode_subtitle(AVCodecContext *avctx, uint8_t *buf, int buf_size,
                            const AVSubtitle *sub);


/**
 * @}
 */

#if FF_API_AVPICTURE
/**
 * @addtogroup lavc_picture
 * @{
 */

/**
 * @deprecated unused
 */
attribute_deprecated
int avpicture_alloc(AVPicture *picture, enum AVPixelFormat pix_fmt, int width, int height);

/**
 * @deprecated unused
 */
attribute_deprecated
void avpicture_free(AVPicture *picture);

/**
 * @deprecated use av_image_fill_arrays() instead.
 */
attribute_deprecated
int avpicture_fill(AVPicture *picture, uint8_t *ptr,
                   enum AVPixelFormat pix_fmt, int width, int height);

/**
 * @deprecated use av_image_copy_to_buffer() instead.
 */
attribute_deprecated
int avpicture_layout(const AVPicture* src, enum AVPixelFormat pix_fmt,
                     int width, int height,
                     unsigned char *dest, int dest_size);

/**
 * @deprecated use av_image_get_buffer_size() instead.
 */
attribute_deprecated
int avpicture_get_size(enum AVPixelFormat pix_fmt, int width, int height);

/**
 * @deprecated av_image_copy() instead.
 */
attribute_deprecated
void av_picture_copy(AVPicture *dst, const AVPicture *src,
                     enum AVPixelFormat pix_fmt, int width, int height);

/**
 * @deprecated unused
 */
attribute_deprecated
int av_picture_crop(AVPicture *dst, const AVPicture *src,
                    enum AVPixelFormat pix_fmt, int top_band, int left_band);

/**
 * @deprecated unused
 */
attribute_deprecated
int av_picture_pad(AVPicture *dst, const AVPicture *src, int height, int width, enum AVPixelFormat pix_fmt,
            int padtop, int padbottom, int padleft, int padright, int *color);

/**
 * @}
 */
#endif

/**
 * @defgroup lavc_misc Utility functions
 * @ingroup libavc
 *
 * Miscellaneous utility functions related to both encoding and decoding
 * (or neither).
 * @{
 */

/**
 * @defgroup lavc_misc_pixfmt Pixel formats
 *
 * Functions for working with pixel formats.
 * @{
 */

/**
 * @deprecated Use av_pix_fmt_get_chroma_sub_sample
 */

void attribute_deprecated avcodec_get_chroma_sub_sample(enum AVPixelFormat pix_fmt, int *h_shift, int *v_shift);

/**
 * Return a value representing the fourCC code associated to the
 * pixel format pix_fmt, or 0 if no associated fourCC code can be
 * found.
 */
unsigned int avcodec_pix_fmt_to_codec_tag(enum AVPixelFormat pix_fmt);

#define FF_LOSS_RESOLUTION  0x0001 /**< loss due to resolution change */
#define FF_LOSS_DEPTH       0x0002 /**< loss due to color depth change */
#define FF_LOSS_COLORSPACE  0x0004 /**< loss due to color space conversion */
#define FF_LOSS_ALPHA       0x0008 /**< loss of alpha bits */
#define FF_LOSS_COLORQUANT  0x0010 /**< loss due to color quantization */
#define FF_LOSS_CHROMA      0x0020 /**< loss of chroma (e.g. RGB to gray conversion) */

/**
 * Compute what kind of losses will occur when converting from one specific
 * pixel format to another.
 * When converting from one pixel format to another, information loss may occur.
 * For example, when converting from RGB24 to GRAY, the color information will
 * be lost. Similarly, other losses occur when converting from some formats to
 * other formats. These losses can involve loss of chroma, but also loss of
 * resolution, loss of color depth, loss due to the color space conversion, loss
 * of the alpha bits or loss due to color quantization.
 * avcodec_get_fix_fmt_loss() informs you about the various types of losses
 * which will occur when converting from one pixel format to another.
 *
 * @param[in] dst_pix_fmt destination pixel format
 * @param[in] src_pix_fmt source pixel format
 * @param[in] has_alpha Whether the source pixel format alpha channel is used.
 * @return Combination of flags informing you what kind of losses will occur.
 */
int avcodec_get_pix_fmt_loss(enum AVPixelFormat dst_pix_fmt, enum AVPixelFormat src_pix_fmt,
                             int has_alpha);

/**
 * Find the best pixel format to convert to given a certain source pixel
 * format.  When converting from one pixel format to another, information loss
 * may occur.  For example, when converting from RGB24 to GRAY, the color
 * information will be lost. Similarly, other losses occur when converting from
 * some formats to other formats. avcodec_find_best_pix_fmt2() searches which of
 * the given pixel formats should be used to suffer the least amount of loss.
 * The pixel formats from which it chooses one, are determined by the
 * pix_fmt_list parameter.
 *
 *
 * @param[in] pix_fmt_list AV_PIX_FMT_NONE terminated array of pixel formats to choose from
 * @param[in] src_pix_fmt source pixel format
 * @param[in] has_alpha Whether the source pixel format alpha channel is used.
 * @param[out] loss_ptr Combination of flags informing you what kind of losses will occur.
 * @return The best pixel format to convert to or -1 if none was found.
 */
enum AVPixelFormat avcodec_find_best_pix_fmt2(enum AVPixelFormat *pix_fmt_list,
                                              enum AVPixelFormat src_pix_fmt,
                                              int has_alpha, int *loss_ptr);

enum AVPixelFormat avcodec_default_get_format(struct AVCodecContext *s, const enum AVPixelFormat * fmt);

/**
 * @}
 */

#if FF_API_SET_DIMENSIONS
/**
 * @deprecated this function is not supposed to be used from outside of lavc
 */
attribute_deprecated
void avcodec_set_dimensions(AVCodecContext *s, int width, int height);
#endif

/**
 * Put a string representing the codec tag codec_tag in buf.
 *
 * @param buf       buffer to place codec tag in
 * @param buf_size size in bytes of buf
 * @param codec_tag codec tag to assign
 * @return the length of the string that would have been generated if
 * enough space had been available, excluding the trailing null
 */
size_t av_get_codec_tag_string(char *buf, size_t buf_size, unsigned int codec_tag);

void avcodec_string(char *buf, int buf_size, AVCodecContext *enc, int encode);

/**
 * Return a name for the specified profile, if available.
 *
 * @param codec the codec that is searched for the given profile
 * @param profile the profile value for which a name is requested
 * @return A name for the profile if found, NULL otherwise.
 */
const char *av_get_profile_name(const AVCodec *codec, int profile);

/**
 * Return a name for the specified profile, if available.
 *
 * @param codec_id the ID of the codec to which the requested profile belongs
 * @param profile the profile value for which a name is requested
 * @return A name for the profile if found, NULL otherwise.
 *
 * @note unlike av_get_profile_name(), which searches a list of profiles
 *       supported by a specific decoder or encoder implementation, this
 *       function searches the list of profiles from the AVCodecDescriptor
 */
const char *avcodec_profile_name(enum AVCodecID codec_id, int profile);

int avcodec_default_execute(AVCodecContext *c, int (*func)(AVCodecContext *c2, void *arg2),void *arg, int *ret, int count, int size);
int avcodec_default_execute2(AVCodecContext *c, int (*func)(AVCodecContext *c2, void *arg2, int, int),void *arg, int *ret, int count);
//FIXME func typedef

/**
 * Fill audio frame data and linesize.
 * AVFrame extended_data channel pointers are allocated if necessary for
 * planar audio.
 *
 * @param frame       the AVFrame
 *                    frame->nb_samples must be set prior to calling the
 *                    function. This function fills in frame->data,
 *                    frame->extended_data, frame->linesize[0].
 * @param nb_channels channel count
 * @param sample_fmt  sample format
 * @param buf         buffer to use for frame data
 * @param buf_size    size of buffer
 * @param align       plane size sample alignment (0 = default)
 * @return            0 on success, negative error code on failure
 */
int avcodec_fill_audio_frame(AVFrame *frame, int nb_channels,
                             enum AVSampleFormat sample_fmt, const uint8_t *buf,
                             int buf_size, int align);

/**
 * Reset the internal decoder state / flush internal buffers. Should be called
 * e.g. when seeking or when switching to a different stream.
 *
 * @note when refcounted frames are not used (i.e. avctx->refcounted_frames is 0),
 * this invalidates the frames previously returned from the decoder. When
 * refcounted frames are used, the decoder just releases any references it might
 * keep internally, but the caller's reference remains valid.
 */
void avcodec_flush_buffers(AVCodecContext *avctx);

/**
 * Return codec bits per sample.
 *
 * @param[in] codec_id the codec
 * @return Number of bits per sample or zero if unknown for the given codec.
 */
int av_get_bits_per_sample(enum AVCodecID codec_id);

/**
 * Return codec bits per sample.
 * Only return non-zero if the bits per sample is exactly correct, not an
 * approximation.
 *
 * @param[in] codec_id the codec
 * @return Number of bits per sample or zero if unknown for the given codec.
 */
int av_get_exact_bits_per_sample(enum AVCodecID codec_id);

/**
 * Return audio frame duration.
 *
 * @param avctx        codec context
 * @param frame_bytes  size of the frame, or 0 if unknown
 * @return             frame duration, in samples, if known. 0 if not able to
 *                     determine.
 */
int av_get_audio_frame_duration(AVCodecContext *avctx, int frame_bytes);

/**
 * This function is the same as av_get_audio_frame_duration(), except it works
 * with AVCodecParameters instead of an AVCodecContext.
 */
int av_get_audio_frame_duration2(AVCodecParameters *par, int frame_bytes);

#if FF_API_OLD_BSF
typedef struct AVBitStreamFilterContext {
    void *priv_data;
    struct AVBitStreamFilter *filter;
    AVCodecParserContext *parser;
    struct AVBitStreamFilterContext *next;
} AVBitStreamFilterContext;
#endif

typedef struct AVBSFInternal AVBSFInternal;

/**
 * The bitstream filter state.
 *
 * This struct must be allocated with av_bsf_alloc() and freed with
 * av_bsf_free().
 *
 * The fields in the struct will only be changed (by the caller or by the
 * filter) as described in their documentation, and are to be considered
 * immutable otherwise.
 */
typedef struct AVBSFContext {
    /**
     * A class for logging and AVOptions
     */
    const AVClass *av_class;

    /**
     * The bitstream filter this context is an instance of.
     */
    const struct AVBitStreamFilter *filter;

    /**
     * Opaque libavcodec internal data. Must not be touched by the caller in any
     * way.
     */
    AVBSFInternal *internal;

    /**
     * Opaque filter-specific private data. If filter->priv_class is non-NULL,
     * this is an AVOptions-enabled struct.
     */
    void *priv_data;

    /**
     * Parameters of the input stream. This field is allocated in
     * av_bsf_alloc(), it needs to be filled by the caller before
     * av_bsf_init().
     */
    AVCodecParameters *par_in;

    /**
     * Parameters of the output stream. This field is allocated in
     * av_bsf_alloc(), it is set by the filter in av_bsf_init().
     */
    AVCodecParameters *par_out;

    /**
     * The timebase used for the timestamps of the input packets. Set by the
     * caller before av_bsf_init().
     */
    AVRational time_base_in;

    /**
     * The timebase used for the timestamps of the output packets. Set by the
     * filter in av_bsf_init().
     */
    AVRational time_base_out;
} AVBSFContext;

typedef struct AVBitStreamFilter {
    const char *name;

    /**
     * A list of codec ids supported by the filter, terminated by
     * AV_CODEC_ID_NONE.
     * May be NULL, in that case the bitstream filter works with any codec id.
     */
    const enum AVCodecID *codec_ids;

    /**
     * A class for the private data, used to declare bitstream filter private
     * AVOptions. This field is NULL for bitstream filters that do not declare
     * any options.
     *
     * If this field is non-NULL, the first member of the filter private data
     * must be a pointer to AVClass, which will be set by libavcodec generic
     * code to this class.
     */
    const AVClass *priv_class;

    /*****************************************************************
     * No fields below this line are part of the public API. They
     * may not be used outside of libavcodec and can be changed and
     * removed at will.
     * New public fields should be added right above.
     *****************************************************************
     */

    int priv_data_size;
    int (*init)(AVBSFContext *ctx);
    int (*filter)(AVBSFContext *ctx, AVPacket *pkt);
    void (*close)(AVBSFContext *ctx);
} AVBitStreamFilter;

#if FF_API_OLD_BSF
/**
 * @deprecated the old bitstream filtering API (using AVBitStreamFilterContext)
 * is deprecated. Use the new bitstream filtering API (using AVBSFContext).
 */
attribute_deprecated
void av_register_bitstream_filter(AVBitStreamFilter *bsf);
attribute_deprecated
AVBitStreamFilterContext *av_bitstream_filter_init(const char *name);
attribute_deprecated
int av_bitstream_filter_filter(AVBitStreamFilterContext *bsfc,
                               AVCodecContext *avctx, const char *args,
                               uint8_t **poutbuf, int *poutbuf_size,
                               const uint8_t *buf, int buf_size, int keyframe);
attribute_deprecated
void av_bitstream_filter_close(AVBitStreamFilterContext *bsf);
attribute_deprecated
AVBitStreamFilter *av_bitstream_filter_next(const AVBitStreamFilter *f);
#endif

/**
 * @return a bitstream filter with the specified name or NULL if no such
 *         bitstream filter exists.
 */
const AVBitStreamFilter *av_bsf_get_by_name(const char *name);

/**
 * Iterate over all registered bitstream filters.
 *
 * @param opaque a pointer where libavcodec will store the iteration state. Must
 *               point to NULL to start the iteration.
 *
 * @return the next registered bitstream filter or NULL when the iteration is
 *         finished
 */
const AVBitStreamFilter *av_bsf_next(void **opaque);

/**
 * Allocate a context for a given bitstream filter. The caller must fill in the
 * context parameters as described in the documentation and then call
 * av_bsf_init() before sending any data to the filter.
 *
 * @param filter the filter for which to allocate an instance.
 * @param ctx a pointer into which the pointer to the newly-allocated context
 *            will be written. It must be freed with av_bsf_free() after the
 *            filtering is done.
 *
 * @return 0 on success, a negative AVERROR code on failure
 */
int av_bsf_alloc(const AVBitStreamFilter *filter, AVBSFContext **ctx);

/**
 * Prepare the filter for use, after all the parameters and options have been
 * set.
 */
int av_bsf_init(AVBSFContext *ctx);

/**
 * Submit a packet for filtering.
 *
 * After sending each packet, the filter must be completely drained by calling
 * av_bsf_receive_packet() repeatedly until it returns AVERROR(EAGAIN) or
 * AVERROR_EOF.
 *
 * @param pkt the packet to filter. The bitstream filter will take ownership of
 * the packet and reset the contents of pkt. pkt is not touched if an error occurs.
 * This parameter may be NULL, which signals the end of the stream (i.e. no more
 * packets will be sent). That will cause the filter to output any packets it
 * may have buffered internally.
 *
 * @return 0 on success, a negative AVERROR on error.
 */
int av_bsf_send_packet(AVBSFContext *ctx, AVPacket *pkt);

/**
 * Retrieve a filtered packet.
 *
 * @param[out] pkt this struct will be filled with the contents of the filtered
 *                 packet. It is owned by the caller and must be freed using
 *                 av_packet_unref() when it is no longer needed.
 *                 This parameter should be "clean" (i.e. freshly allocated
 *                 with av_packet_alloc() or unreffed with av_packet_unref())
 *                 when this function is called. If this function returns
 *                 successfully, the contents of pkt will be completely
 *                 overwritten by the returned data. On failure, pkt is not
 *                 touched.
 *
 * @return 0 on success. AVERROR(EAGAIN) if more packets need to be sent to the
 * filter (using av_bsf_send_packet()) to get more output. AVERROR_EOF if there
 * will be no further output from the filter. Another negative AVERROR value if
 * an error occurs.
 *
 * @note one input packet may result in several output packets, so after sending
 * a packet with av_bsf_send_packet(), this function needs to be called
 * repeatedly until it stops returning 0. It is also possible for a filter to
 * output fewer packets than were sent to it, so this function may return
 * AVERROR(EAGAIN) immediately after a successful av_bsf_send_packet() call.
 */
int av_bsf_receive_packet(AVBSFContext *ctx, AVPacket *pkt);

/**
 * Free a bitstream filter context and everything associated with it; write NULL
 * into the supplied pointer.
 */
void av_bsf_free(AVBSFContext **ctx);

/**
 * Get the AVClass for AVBSFContext. It can be used in combination with
 * AV_OPT_SEARCH_FAKE_OBJ for examining options.
 *
 * @see av_opt_find().
 */
const AVClass *av_bsf_get_class(void);

/* memory */

/**
 * Allocate a buffer with padding, reusing the given one if large enough.
 *
 * Same behaviour av_fast_malloc but the buffer has additional
 * AV_INPUT_PADDING_SIZE at the end which will always memset to 0.
 */
void av_fast_padded_malloc(void *ptr, unsigned int *size, size_t min_size);

/**
 * Encode extradata length to a buffer. Used by xiph codecs.
 *
 * @param s buffer to write to; must be at least (v/255+1) bytes long
 * @param v size of extradata in bytes
 * @return number of bytes written to the buffer.
 */
unsigned int av_xiphlacing(unsigned char *s, unsigned int v);

#if FF_API_MISSING_SAMPLE
/**
 * Log a generic warning message about a missing feature. This function is
 * intended to be used internally by Libav (libavcodec, libavformat, etc.)
 * only, and would normally not be used by applications.
 * @param[in] avc a pointer to an arbitrary struct of which the first field is
 * a pointer to an AVClass struct
 * @param[in] feature string containing the name of the missing feature
 * @param[in] want_sample indicates if samples are wanted which exhibit this feature.
 * If want_sample is non-zero, additional verbiage will be added to the log
 * message which tells the user how to report samples to the development
 * mailing list.
 * @deprecated Use avpriv_report_missing_feature() instead.
 */
attribute_deprecated
void av_log_missing_feature(void *avc, const char *feature, int want_sample);

/**
 * Log a generic warning message asking for a sample. This function is
 * intended to be used internally by Libav (libavcodec, libavformat, etc.)
 * only, and would normally not be used by applications.
 * @param[in] avc a pointer to an arbitrary struct of which the first field is
 * a pointer to an AVClass struct
 * @param[in] msg string containing an optional message, or NULL if no message
 * @deprecated Use avpriv_request_sample() instead.
 */
attribute_deprecated
void av_log_ask_for_sample(void *avc, const char *msg, ...) av_printf_format(2, 3);
#endif /* FF_API_MISSING_SAMPLE */

/**
 * Register the hardware accelerator hwaccel.
 */
void av_register_hwaccel(AVHWAccel *hwaccel);

/**
 * If hwaccel is NULL, returns the first registered hardware accelerator,
 * if hwaccel is non-NULL, returns the next registered hardware accelerator
 * after hwaccel, or NULL if hwaccel is the last one.
 */
AVHWAccel *av_hwaccel_next(const AVHWAccel *hwaccel);


/**
 * Lock operation used by lockmgr
 */
enum AVLockOp {
  AV_LOCK_CREATE,  ///< Create a mutex
  AV_LOCK_OBTAIN,  ///< Lock the mutex
  AV_LOCK_RELEASE, ///< Unlock the mutex
  AV_LOCK_DESTROY, ///< Free mutex resources
};

/**
 * Register a user provided lock manager supporting the operations
 * specified by AVLockOp. The "mutex" argument to the function points
 * to a (void *) where the lockmgr should store/get a pointer to a user
 * allocated mutex. It is NULL upon AV_LOCK_CREATE and equal to the
 * value left by the last call for all other ops. If the lock manager is
 * unable to perform the op then it should leave the mutex in the same
 * state as when it was called and return a non-zero value. However,
 * when called with AV_LOCK_DESTROY the mutex will always be assumed to
 * have been successfully destroyed. If av_lockmgr_register succeeds
 * it will return a non-negative value, if it fails it will return a
 * negative value and destroy all mutex and unregister all callbacks.
 * av_lockmgr_register is not thread-safe, it must be called from a
 * single thread before any calls which make use of locking are used.
 *
 * @param cb User defined callback. av_lockmgr_register invokes calls
 *           to this callback and the previously registered callback.
 *           The callback will be used to create more than one mutex
 *           each of which must be backed by its own underlying locking
 *           mechanism (i.e. do not use a single static object to
 *           implement your lock manager). If cb is set to NULL the
 *           lockmgr will be unregistered.
 */
int av_lockmgr_register(int (*cb)(void **mutex, enum AVLockOp op));

/**
 * Get the type of the given codec.
 */
enum AVMediaType avcodec_get_type(enum AVCodecID codec_id);

/**
 * @return a positive value if s is open (i.e. avcodec_open2() was called on it
 * with no corresponding avcodec_close()), 0 otherwise.
 */
int avcodec_is_open(AVCodecContext *s);

/**
 * @return a non-zero number if codec is an encoder, zero otherwise
 */
int av_codec_is_encoder(const AVCodec *codec);

/**
 * @return a non-zero number if codec is a decoder, zero otherwise
 */
int av_codec_is_decoder(const AVCodec *codec);

/**
 * @return descriptor for given codec ID or NULL if no descriptor exists.
 */
const AVCodecDescriptor *avcodec_descriptor_get(enum AVCodecID id);

/**
 * Iterate over all codec descriptors known to libavcodec.
 *
 * @param prev previous descriptor. NULL to get the first descriptor.
 *
 * @return next descriptor or NULL after the last descriptor
 */
const AVCodecDescriptor *avcodec_descriptor_next(const AVCodecDescriptor *prev);

/**
 * @return codec descriptor with the given name or NULL if no such descriptor
 *         exists.
 */
const AVCodecDescriptor *avcodec_descriptor_get_by_name(const char *name);

/**
 * Allocate a CPB properties structure and initialize its fields to default
 * values.
 *
 * @param size if non-NULL, the size of the allocated struct will be written
 *             here. This is useful for embedding it in side data.
 *
 * @return the newly allocated struct or NULL on failure
 */
AVCPBProperties *av_cpb_properties_alloc(size_t *size);

/**
 * @}
 */

#endif /* AVCODEC_AVCODEC_H */<|MERGE_RESOLUTION|>--- conflicted
+++ resolved
@@ -3078,9 +3078,6 @@
      */
     enum AVPixelFormat sw_pix_fmt;
 
-<<<<<<< HEAD
-    int dropped_frames;
-=======
     /**
      * Additional data associated with the entire coded stream.
      *
@@ -3112,7 +3109,8 @@
      *             This field should be set before avcodec_open2() is called.
      */
     AVBufferRef *hw_frames_ctx;
->>>>>>> 6a1ea4ec
+
+    int dropped_frames;
 } AVCodecContext;
 
 /**
