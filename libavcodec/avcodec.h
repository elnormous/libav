--- conflicted
+++ resolved
@@ -1063,17 +1063,14 @@
      * This side data corresponds to the AVCPBProperties struct.
      */
     AV_PKT_DATA_CPB_PROPERTIES,
-<<<<<<< HEAD
     
     AV_PKT_DATA_STREAM_START_TIME,
-=======
 
     /**
      * This side data should be associated with a video stream and corresponds
      * to the AVSphericalMapping structure.
      */
     AV_PKT_DATA_SPHERICAL,
->>>>>>> 5352802d
 };
 
 typedef struct AVPacketSideData {
